--- conflicted
+++ resolved
@@ -9,18 +9,14 @@
  *  allowing the {@link getHandler} function to act like a function factory
  */
 
-<<<<<<< HEAD
 import {
     ButtonInteraction,
     ChatInputCommandInteraction,
     Interaction,
     ModalSubmitInteraction,
     SelectMenuInteraction,
-    TextChannel
+    Snowflake, TextChannel
 } from 'discord.js';
-=======
-import { Interaction, Snowflake, TextChannel } from 'discord.js';
->>>>>>> 267229df
 import {
     ButtonHandlerProps,
     CommandHandlerProps,
@@ -120,16 +116,10 @@
             ephemeral: true
         });
     }
-<<<<<<< HEAD
-    await handleCommand?.(interaction).catch((err: Error) =>
-        replyErrorMsg(interaction, err, server.botAdminRoleID)
-    );
-=======
     await handleCommand?.(interaction).catch(async (err: Error) => {
         logExpectedErrors(interaction, err);
         await replyWithError(interaction, err, server.botAdminRoleID);
     });
->>>>>>> 267229df
 }
 
 /**
@@ -156,17 +146,6 @@
     if (interaction.inCachedGuild() && type !== 'dm') {
         logButtonPress(interaction, buttonName);
         const handleModalSubmit = completeButtonMap.guildMethodMap[type][buttonName];
-<<<<<<< HEAD
-        await handleModalSubmit?.(interaction).catch((err: Error) =>
-            replyErrorMsg(interaction, err, server.botAdminRoleID)
-        );
-    } else {
-        logDMButtonPress(interaction, buttonName);
-        const handleModalSubmit = completeButtonMap.dmMethodMap[buttonName];
-        await handleModalSubmit?.(interaction).catch((err: Error) =>
-            replyErrorMsg(interaction, err, server.botAdminRoleID)
-        );
-=======
         await handleModalSubmit?.(interaction).catch(async (err: Error) => {
             logExpectedErrors(interaction, err);
             await replyWithError(interaction, err, server.botAdminRoleID);
@@ -178,7 +157,6 @@
             logExpectedErrors(interaction, err);
             await replyWithError(interaction, err, server.botAdminRoleID);
         });
->>>>>>> 267229df
     }
 }
 
@@ -210,17 +188,6 @@
         logSelectMenuSelection(interaction, selectMenuName);
         const handleSelectMenu =
             completeSelectMenuMap.guildMethodMap[type][selectMenuName];
-<<<<<<< HEAD
-        await handleModalSubmit?.(interaction).catch((err: Error) =>
-            replyErrorMsg(interaction, err, server.botAdminRoleID)
-        );
-    } else {
-        logDMSelectMenuSelection(interaction, selectMenuName);
-        const handleModalSubmit = completeSelectMenuMap.dmMethodMap[selectMenuName];
-        await handleModalSubmit?.(interaction).catch((err: Error) =>
-            replyErrorMsg(interaction, err, server.botAdminRoleID)
-        );
-=======
         await handleSelectMenu?.(interaction).catch(async (err: Error) => {
             logExpectedErrors(interaction, err);
             await replyWithError(interaction, err, server.botAdminRoleID);
@@ -232,7 +199,6 @@
             logExpectedErrors(interaction, err);
             await replyWithError(interaction, err, server.botAdminRoleID);
         });
->>>>>>> 267229df
     }
 }
 
@@ -253,23 +219,15 @@
         logModalSubmit(interaction, modalName);
         const handleModalSubmit = completeModalMap.guildMethodMap[type][modalName];
         await handleModalSubmit?.(interaction).catch(async (err: Error) => {
-<<<<<<< HEAD
-            await replyErrorMsg(interaction, err, server.botAdminRoleID);
-=======
-            logExpectedErrors(interaction, err);
-            await replyWithError(interaction, err, server.botAdminRoleID);
->>>>>>> 267229df
+            logExpectedErrors(interaction, err);
+            await replyWithError(interaction, err, server.botAdminRoleID);
         });
     } else {
         logDMModalSubmit(interaction, modalName);
         const handleModalSubmit = completeModalMap.dmMethodMap[modalName];
         await handleModalSubmit?.(interaction).catch(async (err: Error) => {
-<<<<<<< HEAD
-            await replyErrorMsg(interaction, err, server.botAdminRoleID);
-=======
-            logExpectedErrors(interaction, err);
-            await replyWithError(interaction, err, server.botAdminRoleID);
->>>>>>> 267229df
+            logExpectedErrors(interaction, err);
+            await replyWithError(interaction, err, server.botAdminRoleID);
         });
     }
 }
