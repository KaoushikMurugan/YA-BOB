--- conflicted
+++ resolved
@@ -157,7 +157,6 @@
         `Successfully turned off prompt help topic. YABOB will no longer prompt students to select a help topic when they join a queue.`,
         EmbedColor.Success
     ),
-<<<<<<< HEAD
     changedTimeZone: (
         // destructure inside parameter list to avoid creating a bunch of variables
         { sign: oldSign, hours: oldHours, minutes: oldMinutes }: SimpleTimeZone,
@@ -170,7 +169,7 @@
                 newHours
             )}:${padTo2Digits(newMinutes)}**.`,
             EmbedColor.Success
-=======
+        ),
     assignedHelpersRoles: (roleLogs: string) =>
         SimpleEmbed(
             `Successfully assigned the respective queue roles to the helpers`,
@@ -182,6 +181,5 @@
             `There were some errors assigning the respective queue roles to the helpers. Please check the logs below.`,
             EmbedColor.KindaBad,
             roleLogs
->>>>>>> 60b06794
         )
 } as const;