--- conflicted
+++ resolved
@@ -266,12 +266,10 @@
             .setRequired(true)
     );
 
-<<<<<<< HEAD
 // /quick_start
 const quickStartCommand = new SlashCommandBuilder()
     .setName(CommandNames.quick_start)
     .setDescription('Quickly set up the bot for your server');
-=======
 // /settings
 function generateSettingsCommand() {
     return new SlashCommandBuilder()
@@ -292,7 +290,6 @@
                 )
         );
 }
->>>>>>> ec938686
 
 // /pause
 const pauseCommand = new SlashCommandBuilder()
@@ -368,29 +365,6 @@
             .setDescription('The .csv file to use')
             .setRequired(true)
     );
-
-// /settings
-function generateSettingsCommand() {
-    return new SlashCommandBuilder()
-        .setName(CommandNames.settings)
-        .setDescription('Sets up the server config for the bot')
-        .addStringOption(option =>
-            option
-                .setName('sub_menu_jump')
-                .setDescription('The sub menu to jump to')
-                .setRequired(false)
-                .addChoices(
-                    ...serverSettingsMainMenuOptions
-                        .filter(option => option.useInSettingsCommand === true)
-                        .map(option => {
-                            return {
-                                name: `${option.selectMenuOptionData.emoji} ${option.selectMenuOptionData.label}`,
-                                value: option.selectMenuOptionData.value
-                            };
-                        })
-                )
-        );
-}
 
 /** The raw data that can be sent to Discord */
 const commandData = [
@@ -415,13 +389,9 @@
     pauseCommand.toJSON(),
     resumeCommand.toJSON(),
     helpCommand.toJSON(),
-<<<<<<< HEAD
     assignHelpersRolesCommand.toJSON(),
-    quickStartCommand.toJSON()
-=======
+    quickStartCommand.toJSON(),
     setTimeZoneCommand.toJSON(),
-    assignHelpersRolesCommand.toJSON()
->>>>>>> ec938686
 ];
 
 async function postSlashCommands(
