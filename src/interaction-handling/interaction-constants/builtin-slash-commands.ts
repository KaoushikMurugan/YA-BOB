/** @module BuiltInHandlers */
/**
 * This file defines the structure of the slash commands
 * - setName is the name of the command as it appears on Discord
 * - options are the arguments of the command
 * - setRequired defines where the argument is required or not
 * Adopted from original BOB v3 by Noah & Kaoushik
 * @packageDocumentation
 */
import { SlashCommandBuilder } from '@discordjs/builders';
import { REST } from '@discordjs/rest';
import { Routes } from 'discord-api-types/v10';
import { ChannelType, Guild } from 'discord.js';
import { magenta, red } from '../../utils/command-line-colors.js';
import { environment } from '../../environment/environment-manager.js';
import { CommandNames } from './interaction-names.js';
import { CommandData } from '../../utils/type-aliases.js';
import { serverSettingsMainMenuOptions } from '../../attending-server/server-settings-menus.js';
import { range } from '../../utils/util-functions.js';

// /queue {add | remove} [queue_name]
const queueCommand = new SlashCommandBuilder()
    .setName(CommandNames.queue)
    .setDescription('Add or remove queue channels to the server (admin only)')
    .addSubcommand(subcommand =>
        subcommand // /queue add [queue_name]
            .setName('add')
            .setDescription('Create a new queue channel')
            .addStringOption(option =>
                option
                    .setName('queue_name')
                    .setDescription('The name of the queue to create')
                    .setRequired(true)
            )
    )
    .addSubcommand(subcommand =>
        subcommand // /queue remove [queue_name]
            .setName('remove')
            .setDescription('Remove an existing queue')
            .addChannelOption(option =>
                option
                    .setName('queue_name')
                    .setDescription('The name of the queue to remove')
                    .setRequired(true)
                    .addChannelTypes(ChannelType.GuildCategory)
            )
    );

// /enqueue [queue_name] (user)
const enqueueCommand = new SlashCommandBuilder()
    .setName(CommandNames.enqueue)
    .setDescription('Enter a help queue')
    .addChannelOption(option =>
        option
            .setName('queue_name')
            .setDescription('The queue you want to wait on')
            .setRequired(false)
            .addChannelTypes(ChannelType.GuildCategory)
    );

// /next (queue_name) (user)
const dequeueCommand = new SlashCommandBuilder()
    .setName(CommandNames.next)
    .setDescription('Bring in the next student to help from any of your queues (FIFO)')
    .addChannelOption(option =>
        option
            .setName('queue_name')
            .setDescription('The queue to dequeue from')
            .setRequired(false)
            .addChannelTypes(ChannelType.GuildCategory)
    )
    .addUserOption(option =>
        option.setName('user').setDescription('A user to dequeue').setRequired(false)
    );

// /start (mute_notif)
const startCommand = new SlashCommandBuilder()
    .setName(CommandNames.start)
    .setDescription('Start helping students')
    .addBooleanOption(option =>
        option
            .setName('mute_notif')
            .setDescription(
                'Set to true if you do not want to ping those who have enabled notifications. Default: False'
            )
            .setRequired(false)
    );

// /stop
const stopCommand = new SlashCommandBuilder()
    .setName(CommandNames.stop)
    .setDescription('Stop helping students');

// /leave
const leaveCommand = new SlashCommandBuilder()
    .setName(CommandNames.leave)
    .setDescription('Leave your current queue')
    .addChannelOption(option =>
        option
            .setName('queue_name')
            .setDescription('The queue to leave from')
            .setRequired(false)
            .addChannelTypes(ChannelType.GuildCategory)
    );

// /clear (queue_name) (all)
const clearCommand = new SlashCommandBuilder()
    .setName(CommandNames.clear)
    .setDescription('Clear all of the waiting students from a queue.')
    .addChannelOption(option =>
        option
            .setName('queue_name')
            .setDescription('The queue to clear')
            .setRequired(true)
            .addChannelTypes(ChannelType.GuildCategory)
    );

// /clear_all
const clearAllCommand = new SlashCommandBuilder()
    .setName(CommandNames.clear_all)
    .setDescription('Admin only. Clears all the queues on this server');

// /queue_notify [queue_name] [on | off]
const queueNotifyCommand = new SlashCommandBuilder()
    .setName(CommandNames.queue_notify)
    .setDescription('Toggle whether you want to be pinged when you are next in line')
    .addSubcommand(subcommand =>
        subcommand // /queue_notify on [queue_name]
            .setName('on')
            .setDescription('Turn on notifications for a queue')
            .addChannelOption(option =>
                option
                    .setName('queue_name')
                    .setDescription('The queue to turn on notifications for')
                    .setRequired(true)
                    .addChannelTypes(ChannelType.GuildCategory)
            )
    )
    .addSubcommand(subcommand =>
        subcommand // /queue_notify off [queue_name]
            .setName('off')
            .setDescription('Turn off notifications for a queue')
            .addChannelOption(option =>
                option
                    .setName('queue_name')
                    .setDescription('The queue to turn off notifications for')
                    .setRequired(true)
                    .addChannelTypes(ChannelType.GuildCategory)
            )
    );

// /announce [message] (queue_name)
const announceCommand = new SlashCommandBuilder()
    .setName(CommandNames.announce)
    .setDescription('Announce a message to all of the waiting students in a queue.')
    .addStringOption(option =>
        option
            .setName('message')
            .setDescription('The message to announce')
            .setRequired(true)
    )
    .addChannelOption(option =>
        option
            .setName('queue_name')
            .setDescription(
                'The queue to announce in, or all queues if none is specified'
            )
            .setRequired(false)
            .addChannelTypes(ChannelType.GuildCategory)
    );

// /list_helpers
const listHelpersCommand = new SlashCommandBuilder()
    .setName(CommandNames.list_helpers)
    .setDescription('See who is online and helping.');

// /cleanup_queue [queue_name]
const cleanupQueue = new SlashCommandBuilder()
    .setName(CommandNames.cleanup_queue)
    .setDescription(
        "Debug feature: Forces updates of embed in the specified queue's #queue channel"
    )
    .addChannelOption(option =>
        option
            .setName('queue_name')
            .setDescription('The queue to clean')
            .setRequired(true)
            .addChannelTypes(ChannelType.GuildCategory)
    );

// /cleanup_all
const cleanupAllQueues = new SlashCommandBuilder()
    .setName(CommandNames.cleanup_all)
    .setDescription('Debug feature: Forces updates of embed in all #queue channels');

// /cleanup_help_channel
const cleanupHelpChannelCommand = new SlashCommandBuilder()
    .setName(CommandNames.cleanup_help_channels)
    .setDescription('Debug feature: Force updates the command help channels');

// /set_logging_channel [channel]
const setLoggingChannelCommand = new SlashCommandBuilder()
    .setName(CommandNames.set_logging_channel)
    .setDescription('Sets the channel where the bot will log events')
    .addChannelOption(option =>
        option
            .setName('channel')
            .setDescription('The channel to log events to')
            .setRequired(true)
            .addChannelTypes(ChannelType.GuildText)
    );

// /stop_logging
const stopLoggingCommand = new SlashCommandBuilder()
    .setName(CommandNames.stop_logging)
    .setDescription('Stops the bot from logging events');

// /create_offices [category_name] [office_name] [number_of_offices]
const createOfficesCommand = new SlashCommandBuilder()
    .setName(CommandNames.create_offices)
    .setDescription('Creates the a set number of voice channels in a new category')
    .addStringOption(option =>
        option
            .setName('category_name')
            .setDescription('The name of the category to create the offices in')
            .setRequired(true)
    )
    .addStringOption(option =>
        option
            .setName('office_name')
            .setDescription('The prefix of each office')
            .setRequired(true)
    )
    .addIntegerOption(option =>
        option
            .setName('number_of_offices')
            .setDescription('The number of offices to create')
            .setRequired(true)
            .addChoices(
                ...range(10).map(i => ({
                    name: `${i + 1}`,
                    value: i + 1
                }))
            )
    );

// /set_roles [role_name] [@role]
const setRolesCommand = new SlashCommandBuilder()
    .setName(CommandNames.set_roles)
    .setDescription('Sets the roles that the bot to use')
    .addStringOption(option =>
        option
            .setName('role_name')
            .setDescription('The name of the role')
            .setRequired(true)
            .addChoices(
                { name: 'Staff', value: 'staff' },
                { name: 'Bot Admin', value: 'bot_admin' },
                { name: 'Student', value: 'student' }
            )
    )
    .addRoleOption(option =>
        option
            .setName('role')
            .setDescription('The role to set to the specified role name')
            .setRequired(true)
    );

// /settings
function generateSettingsCommand() {
    return new SlashCommandBuilder()
        .setName(CommandNames.settings)
        .setDescription('Sets up the server config for the bot')
        .addStringOption(option =>
            option
                .setName('sub_menu_jump')
                .setDescription('The sub menu to jump to')
                .setRequired(false)
                .addChoices(
                    ...serverSettingsMainMenuOptions
                        .filter(option => option.useInSettingsCommand === true)
                        .map(option => ({
                            name: `${option.selectMenuOptionData.emoji} ${option.selectMenuOptionData.label}`,
                            value: option.selectMenuOptionData.value
                        }))
                )
        );
}

// /pause
const pauseCommand = new SlashCommandBuilder()
    .setName(CommandNames.pause)
    .setDescription(
        'Prevents students from joining the queue, but allows the helper to dequeue.'
    );

// /resume
const resumeCommand = new SlashCommandBuilder()
    .setName(CommandNames.resume)
    .setDescription('Allow students to join the queue again after /pause was used.');

const helpCommand = new SlashCommandBuilder()
    .setName(CommandNames.help)
    .setDescription('Get help with the bot');

<<<<<<< HEAD
// /set_time_zone
const setTimeZoneCommand = new SlashCommandBuilder()
    .setName(CommandNames.set_time_zone)
    .setDescription('Set the time zone of this server relative to UTC')
    .addStringOption(option =>
        option
            .setName('sign')
            .setDescription('Plus or Minute from UTC')
            .setRequired(true)
            .addChoices(
                {
                    name: '+',
                    value: '+'
                },
                {
                    name: '-',
                    value: '-'
                }
            )
    )
    .addIntegerOption(option =>
        option
            .setName('hours')
            .setDescription('Hours')
            .setRequired(true)
            .addChoices(
                ...range(13).map(i => ({
                    name: `${i}`,
                    value: i
                }))
            )
    )
    .addIntegerOption(option =>
        option.setName('minutes').setDescription('Minutes').setRequired(true).addChoices(
            {
                name: '0',
                value: 0
            },
            {
                name: '30',
                value: 30
            },
            {
                name: '45',
                value: 45
            }
        )
=======
// /assign_helpers_roles [csv_file]
const assignHelpersRolesCommand = new SlashCommandBuilder()
    .setName(CommandNames.assign_helpers_roles)
    .setDescription('Uses a .csv file to assign roles to all helpers')
    .addAttachmentOption(option =>
        option
            .setName('csv_file')
            .setDescription('The .csv file to use')
            .setRequired(true)
>>>>>>> 60b06794
    );

/** The raw data that can be sent to Discord */
const commandData = [
    queueCommand.toJSON(),
    enqueueCommand.toJSON(),
    dequeueCommand.toJSON(),
    startCommand.toJSON(),
    stopCommand.toJSON(),
    leaveCommand.toJSON(),
    clearCommand.toJSON(),
    clearAllCommand.toJSON(),
    queueNotifyCommand.toJSON(),
    listHelpersCommand.toJSON(),
    announceCommand.toJSON(),
    cleanupQueue.toJSON(),
    cleanupAllQueues.toJSON(),
    cleanupHelpChannelCommand.toJSON(),
    setLoggingChannelCommand.toJSON(),
    stopLoggingCommand.toJSON(),
    createOfficesCommand.toJSON(),
    setRolesCommand.toJSON(),
    pauseCommand.toJSON(),
    resumeCommand.toJSON(),
    helpCommand.toJSON(),
<<<<<<< HEAD
    setTimeZoneCommand.toJSON()
=======
    assignHelpersRolesCommand.toJSON()
>>>>>>> 60b06794
];

async function postSlashCommands(
    guild: Guild,
    externalCommands: CommandData = []
): Promise<void> {
    if (environment.discordBotCredentials.YABOB_APP_ID.length === 0) {
        throw new Error('Failed to post commands. APP_ID is undefined');
    }
    if (environment.discordBotCredentials.YABOB_BOT_TOKEN.length === 0) {
        throw new Error('Failed to post commands. BOT_TOKEN is undefined');
    }
    const rest = new REST().setToken(environment.discordBotCredentials.YABOB_BOT_TOKEN);
    await rest
        .put(
            Routes.applicationGuildCommands(
                environment.discordBotCredentials.YABOB_APP_ID,
                guild.id
            ),
            {
                // need to call generateHelpCommand() here because it needs to be called after the external help messages are added
                body: commandData.concat(
                    externalCommands,
                    generateSettingsCommand().toJSON()
                )
            }
        )
        .catch(e =>
            console.error(red(`Failed to post slash command to ${guild.name}`), e)
        );
    console.log(magenta(`✓ Updated slash commands on '${guild.name}' ✓`));
}

export { postSlashCommands };<|MERGE_RESOLUTION|>--- conflicted
+++ resolved
@@ -303,7 +303,6 @@
     .setName(CommandNames.help)
     .setDescription('Get help with the bot');
 
-<<<<<<< HEAD
 // /set_time_zone
 const setTimeZoneCommand = new SlashCommandBuilder()
     .setName(CommandNames.set_time_zone)
@@ -350,8 +349,7 @@
                 name: '45',
                 value: 45
             }
-        )
-=======
+        ));
 // /assign_helpers_roles [csv_file]
 const assignHelpersRolesCommand = new SlashCommandBuilder()
     .setName(CommandNames.assign_helpers_roles)
@@ -361,7 +359,6 @@
             .setName('csv_file')
             .setDescription('The .csv file to use')
             .setRequired(true)
->>>>>>> 60b06794
     );
 
 /** The raw data that can be sent to Discord */
@@ -387,11 +384,8 @@
     pauseCommand.toJSON(),
     resumeCommand.toJSON(),
     helpCommand.toJSON(),
-<<<<<<< HEAD
-    setTimeZoneCommand.toJSON()
-=======
+    setTimeZoneCommand.toJSON(),
     assignHelpersRolesCommand.toJSON()
->>>>>>> 60b06794
 ];
 
 async function postSlashCommands(
