/**
 * @packageDocumentation
 * This file contains all the names that are encoded in setCustomId and setCommandName
 * New Interaction names should also be placed in this file to avoid circular dependency
 * Values and enum names should the same because values are also used as keys
 */

/** Known base yabob slash command names */
enum CommandNames {
    announce = 'announce',
    cleanup_queue = 'cleanup_queue',
    cleanup_all = 'cleanup_all',
    cleanup_help_channels = 'cleanup_help_channels',
    clear = 'clear',
    clear_all = 'clear_all',
    enqueue = 'enqueue',
    leave = 'leave',
    list_helpers = 'list_helpers',
    next = 'next',
    queue = 'queue',
    start = 'start',
    pause = 'pause',
    resume = 'resume',
    stop = 'stop',
    help = 'help',
    queue_notify = 'queue_notify',
    set_logging_channel = 'set_logging_channel',
    stop_logging = 'stop_logging',
    create_offices = 'create_offices',
    set_roles = 'set_roles',
<<<<<<< HEAD
    set_time_zone = 'set_time_zone',
    settings = 'settings'
=======
    settings = 'settings',
    assign_helpers_roles = 'assign_helpers_roles'
>>>>>>> 60b06794
}

/**
 * Known base yabob button names
 */
enum ButtonNames {
    Join = 'Join',
    Leave = 'Leave',
    Notif = 'Notif',
    RemoveNotif = 'RemoveNotif',
    ReturnToMainMenu = 'ReturnToMainMenu',
    ServerRoleConfig1 = 'ServerRoleConfig1',
    ServerRoleConfig1a = 'ServerRoleConfig1a',
    ServerRoleConfig2 = 'ServerRoleConfig2',
    ServerRoleConfig2a = 'ServerRoleConfig2a',
    DisableAfterSessionMessage = 'DisableAfterSessionMessage',
    DisableQueueAutoClear = 'DisableQueueAutoClear',
    DisableLoggingChannel = 'DisableLoggingChannel',
    AutoGiveStudentRoleConfig1 = 'AutoGiveStudentRoleConfig1',
    AutoGiveStudentRoleConfig2 = 'AutoGiveStudentRoleConfig2',
    ShowAfterSessionMessageModal = 'ShowAfterSessionMessageModal',
    ShowQueueAutoClearModal = 'ShowQueueAutoClearModal',
    PromptHelpTopicConfig1 = 'PromptHelpTopicConfig1',
    PromptHelpTopicConfig2 = 'PromptHelpTopicConfig2',
    SeriousModeConfig1 = 'SeriousModeConfig1',
    SeriousModeConfig2 = 'SeriousModeConfig2',
    HelpMenuLeft = 'HelpMenuLeft',
    HelpMenuRight = 'HelpMenuRight',
    HelpMenuBotAdmin = 'HelpMenuBotAdmin',
    HelpMenuStaff = 'HelpMenuStaff',
    HelpMenuStudent = 'HelpMenuStudent',
    ReturnToHelpMainMenu = 'ReturnToHelpMainMenu',
    ReturnToHelpAdminSubMenu = 'ReturnToHelpAdminSubMenu',
    ReturnToHelpStaffSubMenu = 'ReturnToHelpStaffSubMenu',
    ReturnToHelpStudentSubMenu = 'ReturnToHelpStudentSubMenu'
}

/**
 * Known base yabob modal names
 */
enum ModalNames {
    AfterSessionMessageModal = 'AfterSessionMessageModal',
    AfterSessionMessageModalMenuVersion = 'AfterSessionMessageModalMenuVersion',
    QueueAutoClearModal = 'QueueAutoClearModal',
    QueueAutoClearModalMenuVersion = 'QueueAutoClearModalMenuVersion',
    PromptHelpTopicModal = 'PromptHelpTopicModal'
}

/** Known base yabob select menu names */
enum SelectMenuNames {
    ServerSettings = 'ServerSettings',
    SelectLoggingChannel = 'SelectLoggingChannel',
    HelpMenu = 'HelpMenu'
}

export { CommandNames, ButtonNames, ModalNames, SelectMenuNames };<|MERGE_RESOLUTION|>--- conflicted
+++ resolved
@@ -28,13 +28,9 @@
     stop_logging = 'stop_logging',
     create_offices = 'create_offices',
     set_roles = 'set_roles',
-<<<<<<< HEAD
     set_time_zone = 'set_time_zone',
-    settings = 'settings'
-=======
     settings = 'settings',
     assign_helpers_roles = 'assign_helpers_roles'
->>>>>>> 60b06794
 }
 
 /**
