--- conflicted
+++ resolved
@@ -79,19 +79,12 @@
         discordId: string
     ): Promise<void> {
         this.displayNameDiscordIdMap.set(displayName, discordId);
-<<<<<<< HEAD
         await this.backupToFirebase();
         // fire and forget, calendar api is slow and should not block yabob's response
         void Promise.all(this.listeners.map(listener => listener.onCalendarExtensionStateChange()))
             .catch(() => console.error(
                 `Calendar refresh timed out from updateNameDiscordIdMap triggered by ${displayName}`
             ));
-=======
-        await Promise.all([
-            this.backupToFirebase(),
-            ...this.listeners.map(listener => listener.onCalendarExtensionStateChange())
-        ]);
->>>>>>> 31f32863
     }
 
     async restoreFromBackup(serverId: string): Promise<void> {
