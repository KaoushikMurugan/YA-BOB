import { BaseInteractionExtension } from "../extension-interface";
import { serverIdCalendarStateMap, CalendarExtensionState } from './calendar-states';
import {
    ButtonInteraction, CategoryChannel, Collection,
    CommandInteraction, Guild, GuildMember, GuildMemberRoleManager, Role
} from 'discord.js';
import { EmbedColor, ErrorEmbed, SimpleEmbed } from "../../utils/embed-helper";
import {
    CommandNotImplementedError,
    CommandParseError,
    UserViewableError
} from "../../utils/error-types";
import { CommandData } from '../../command-handling/slash-commands';
import {
    hasValidQueueArgument,
    isTriggeredByUserWithRoles
} from '../../command-handling/common-validations';
import {
    checkCalendarConnection,
    getUpComingTutoringEvents,
} from './shared-calendar-functions';
import { FgCyan, FgYellow, ResetColor } from "../../utils/command-line-colors";
import { calendarCommands } from './calendar-slash-commands';

import { AttendingServerV2 } from "../../attending-server/base-attending-server";
import { getQueueRoles } from "../../utils/util-functions";
import { appendCalendarHelpEmbeds } from './CalendarCommands';
import { CalendarConnectionError } from './shared-calendar-functions';
import calendarConfig from '../extension-credentials/calendar-config.json';


class CalendarInteractionExtension extends BaseInteractionExtension {

    protected constructor(
        private readonly guild: Guild
    ) { super(); }

    static helpEmbedsSent = false;

    static async load(
        guild: Guild,
        serverMap: Collection<string, AttendingServerV2>
    ): Promise<CalendarInteractionExtension> {
        serverIdCalendarStateMap.set(
            guild.id,
            await CalendarExtensionState.load(guild.id, guild.name)
        );
        const instance = new CalendarInteractionExtension(guild);
        instance.serverMap = serverMap;
        appendCalendarHelpEmbeds(CalendarInteractionExtension.helpEmbedsSent);
        CalendarInteractionExtension.helpEmbedsSent = true;
        return instance;
    }

    // I know this is very verbose but TS gets angry if I don't write all this :(
    // undefined return values is when the method wants to reply to the interaction directly
    // - If a call returns undefined, processCommand won't edit the reply
    override commandMethodMap: ReadonlyMap<
        string,
        (interaction: CommandInteraction) => Promise<string | undefined>
    > = new Map<string, (interaction: CommandInteraction) => Promise<string | undefined>>([
        ['set_calendar', (interaction: CommandInteraction) =>
            this.updateCalendarId(interaction)],
        ['unset_calendar', (interaction: CommandInteraction) =>
            this.unSetCalendarId(interaction)],
        ['when_next', (interaction: CommandInteraction) =>
            this.listUpComingHours(interaction)],
        ['make_calendar_string', (interaction: CommandInteraction) =>
            this.makeParsableCalendarTitle(interaction, false)],
        ['make_calendar_string_all', (interaction: CommandInteraction) =>
            this.makeParsableCalendarTitle(interaction, true)]
    ]);

    override buttonMethodMap: ReadonlyMap<
        string,
        (interaction: ButtonInteraction, queueName: string) => Promise<string | undefined>
    > = new Map([
        ['refresh', (_: ButtonInteraction, queueName: string) =>
            this.requestCalendarRefresh(queueName)]
    ]);

    override get slashCommandData(): CommandData {
        return calendarCommands;
    }

    /**
     * Button handler. Almost the same as the built in command-handler.ts
    */
    override async processCommand(interaction: CommandInteraction): Promise<void> {
        const logEditFailure = () => console.error(`Edit reply failed with ${interaction.toJSON()}`);
        await interaction.reply({
            ...SimpleEmbed(
                'Processing command...',
                EmbedColor.Neutral
            ),
            ephemeral: true
        });
        const commandMethod = this.commandMethodMap.get(interaction.commandName);
        if (commandMethod === undefined) {
            await interaction.editReply(
                ErrorEmbed(new CommandNotImplementedError(
                    'This external command does not exist.'
                ))
            ).catch(logEditFailure);
            return;
        }
        console.log(
            `[${FgCyan}${(new Date).toLocaleString()}${ResetColor}] ` +
            `[${FgYellow}${interaction.guild?.name}, ${interaction.guildId}${ResetColor}] ` +
            `User ${interaction.user.username} ` +
            `(${interaction.user.id}) ` +
            `used ${interaction.toString()}`
        );
        await commandMethod(interaction)
            // if the method didn't directly reply, the center handler replies
            .then(async successMsg => successMsg &&
                await interaction.editReply(
                    SimpleEmbed(
                        successMsg,
                        EmbedColor.Success)
                ).catch(logEditFailure)
            )
            .catch(async (err: UserViewableError) =>
                await interaction.editReply(
                    ErrorEmbed(err)
                ).catch(logEditFailure)
            );
    }

    /**
     * Button handler. Almost the same as the built in button-handler.ts
    */
    override async processButton(interaction: ButtonInteraction): Promise<void> {
        const logEditFailure = () => console.error(`Edit reply failed with ${interaction.toJSON()}`);
        await interaction.reply({
            ...SimpleEmbed(
                'Processing button...',
                EmbedColor.Neutral
            ),
            ephemeral: true
        });
        const delimiterPosition = interaction.customId.indexOf(" ");
        const interactionName = interaction.customId.substring(0, delimiterPosition);
        const queueName = interaction.customId.substring(delimiterPosition + 1);
        const buttonMethod = this.buttonMethodMap.get(interactionName);
        if (buttonMethod === undefined) {
            await interaction.editReply(ErrorEmbed(
                new CommandNotImplementedError('This external command does not exist.')
            ));
            return;
        }
        console.log(
            `[${FgCyan}${(new Date).toLocaleString()}${ResetColor}] ` +
            `[${FgYellow}${interaction.guild?.name}, ${interaction.guildId}${ResetColor}] ` +
            `User ${interaction.user.username} ` +
            `(${interaction.user.id}) ` +
            `pressed [${interactionName}] ` +
            `in queue: ${queueName}.`
        );
        await buttonMethod(interaction, queueName)
            // if the method didn't directly reply, the center handler replies
            .then(async successMsg => successMsg &&
                await interaction.editReply(
                    SimpleEmbed(
                        successMsg,
                        EmbedColor.Success)
                ).catch(logEditFailure)
            ).catch(async (err: UserViewableError) =>
                await interaction.editReply(
                    ErrorEmbed(err)
                ).catch(logEditFailure)
            );
    }

    /**
     * Updates the calendar id in the shared calendar extension states
     * - triggers the queue level extensions to update
     * 
    */
    private async updateCalendarId(interaction: CommandInteraction): Promise<string> {
        const newCalendarId = interaction.options.getString('calendar_id', true);
        const [newCalendarName] = await Promise.all([
            checkCalendarConnection(
                newCalendarId
            ).catch(() => Promise.reject(
                new CalendarConnectionError('This new calendar ID is not valid.')
            )),
            isTriggeredByUserWithRoles(
                interaction,
                "set_calendar",
                ['Bot Admin']
            )
        ]);
        await serverIdCalendarStateMap.get(this.guild.id)?.setCalendarId(newCalendarId);
        await Promise.all(
            serverIdCalendarStateMap
                .get(this.guild.id)
                ?.listeners
                .map(listener => listener.onCalendarExtensionStateChange()) ?? []
        );
        return Promise.resolve(
            `Successfully changed to new calendar` +
            ` ${newCalendarName.length > 0
                ? ` '${newCalendarName}'. `
                : ", but it doesn't have a name. "}` +
            `The calendar embeds will refresh soon. ` +
            `Or you can manually refresh it using the refresh button.`
        );
    }

    private async unSetCalendarId(interaction: CommandInteraction): Promise<string> {
        await isTriggeredByUserWithRoles(
            interaction,
            "unset_calendar",
            ['Bot Admin']
        );
        await serverIdCalendarStateMap.get(this.guild.id)?.setCalendarId(calendarConfig.YABOB_DEFAULT_CALENDAR_ID);
        await Promise.all(
            serverIdCalendarStateMap
                .get(this.guild.id)
                ?.listeners
                .map(listener => listener.onCalendarExtensionStateChange()) ?? []
        );
        return Promise.resolve(
            `Successfully unset the calendar. ` +
            `The calendar embeds will refresh soon. ` +
            `Or you can manually refresh it using the refresh button.`
        );
    }
    

    /**
     * Builds the embed for /when_next
     * ----
    */
    private async listUpComingHours(interaction: CommandInteraction): Promise<undefined> {
        const channel = await hasValidQueueArgument(interaction);
        const viewModels = await getUpComingTutoringEvents(
            this.guild.id,
            channel.queueName
        );
        const embed = SimpleEmbed(
            `Upcoming Hours for ${channel.queueName}`,
            EmbedColor.NoColor,
            viewModels.length > 0
                ? viewModels
                    .map(viewModel =>
                        `**${viewModel.discordId !== undefined
                            ? `<@${viewModel.discordId}>`
                            : viewModel.displayName
                        }**\t|\t` +
                        `Start: <t:${viewModel.start.getTime().toString().slice(0, -3)}:R>\t|\t` +
                        `End: <t:${viewModel.end.getTime().toString().slice(0, -3)}:R>`)
                    .join('\n')
                : `There are no upcoming sessions for ${channel.queueName} in the next 7 days.`
        );
        await interaction.editReply(embed)
            .catch(() => console.error(`Edit reply failed with ${interaction.toJSON()}`));
        return undefined;
    }

    /**
     * Makes calendar titles for all approved queues
     * ----
     * @param generateAll whether to generate string for all the queue roles
    */
    private async makeParsableCalendarTitle(
        interaction: CommandInteraction,
        generateAll: boolean
    ): Promise<string> {
        const [serverId] = await Promise.all([
            this.isServerInteraction(interaction),
            isTriggeredByUserWithRoles(
                interaction,
                "make_calendar_string",
                ['Bot Admin', 'Staff']
            )
        ]);
        const calendarDisplayName = interaction.options.getString('your_name', true);
        const user = interaction.options.getUser('user', false);

        let validQueues: (CategoryChannel | Role)[] = [];
        let memberToUpdate = interaction.member as GuildMember;

        if (user !== null) {
            const memberRoles = memberToUpdate?.roles as GuildMemberRoleManager;
            // if they are not admin or doesn't have the queue role, reject
            if (!memberRoles.cache
<<<<<<< HEAD
                .some(role => role.name === 'Bot Admin') && 
                user.id !== interaction.user.id
=======
                .some(role => role.name === 'Bot Admin') ||
                user.id === interaction.user.id
>>>>>>> 97fbceec
            ) {
                return Promise.reject(new CommandParseError(
                    `Only Bot Admins have permission to update calendar string for users that are not yourself. `
                ));
            } else {
                // already checked in isServerInteraction
                // eslint-disable-next-line @typescript-eslint/no-non-null-assertion
                memberToUpdate = await interaction.guild!.members.fetch(user);
            }
        }

        if (generateAll) {
            validQueues = await getQueueRoles(
                // already checked in isServerInteraction
                // eslint-disable-next-line @typescript-eslint/no-non-null-assertion
                this.serverMap.get(serverId)!,
                memberToUpdate as GuildMember
            );
        } else {
            const commandArgs = [...this.guild.channels.cache
                .filter(channel => channel.type === 'GUILD_CATEGORY')]
                .map((_, idx) => interaction.options
                    .getChannel(`queue_name_${idx + 1}`, idx === 0))
                .filter(queueArg => queueArg !== undefined && queueArg !== null);
            validQueues = await Promise.all(commandArgs.map(category => {
                if (category?.type !== 'GUILD_CATEGORY' || category === null) {
                    return Promise.reject(new CommandParseError(
                        `\`${category?.name}\` is not a valid queue category.`
                    ));
                }
                const queueTextChannel = category.children
                    .find(child =>
                        child.name === 'queue' &&
                        child.type === 'GUILD_TEXT');
                if (queueTextChannel === undefined) {
                    return Promise.reject(new CommandParseError(
                        `'${category.name}' does not have a \`#queue\` text channel.`
                    ));
                }
                return Promise.resolve(category);
            }));
        }
        await serverIdCalendarStateMap
            .get(this.guild.id)
            ?.updateNameDiscordIdMap(
                calendarDisplayName,
                memberToUpdate.id
            );
        await Promise.all(serverIdCalendarStateMap.get(this.guild.id)?.listeners
            .map(listener => listener.onCalendarExtensionStateChange()) ?? []);
        return Promise.resolve(
            `Copy and paste the following into the calendar **description**:\n\n` +
            `YABOB_START ` +
            `${calendarDisplayName} - ` +
            `${validQueues.map(queue => queue.name).join(', ')} ` +
            `YABOB_END\n`
        );
    }

    private async requestCalendarRefresh(queueName: string): Promise<string> {
        await serverIdCalendarStateMap
            .get(this.guild.id)
            ?.listeners
            .get(queueName)
            ?.onCalendarExtensionStateChange();
        return `Successfully refreshed upcoming hours for ${queueName}`;
    }

    private async isServerInteraction(
        interaction: CommandInteraction
    ): Promise<string> {
        const serverId = interaction.guild?.id;
        if (!serverId || !this.serverMap.has(serverId)) {
            return Promise.reject(new CommandParseError(
                'I can only accept server based interactions. '
                + `Are you sure ${interaction.guild?.name} has a initialized YABOB?`));
        } else {
            return serverId;
        }
    }
}

export { CalendarInteractionExtension, CalendarConnectionError };<|MERGE_RESOLUTION|>--- conflicted
+++ resolved
@@ -286,13 +286,8 @@
             const memberRoles = memberToUpdate?.roles as GuildMemberRoleManager;
             // if they are not admin or doesn't have the queue role, reject
             if (!memberRoles.cache
-<<<<<<< HEAD
                 .some(role => role.name === 'Bot Admin') && 
                 user.id !== interaction.user.id
-=======
-                .some(role => role.name === 'Bot Admin') ||
-                user.id === interaction.user.id
->>>>>>> 97fbceec
             ) {
                 return Promise.reject(new CommandParseError(
                     `Only Bot Admins have permission to update calendar string for users that are not yourself. `
