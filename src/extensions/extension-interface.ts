--- conflicted
+++ resolved
@@ -8,11 +8,7 @@
 
 /* eslint-disable @typescript-eslint/no-unused-vars */
 
-<<<<<<< HEAD
-import { GuildMember, VoiceBasedChannel } from 'discord.js';
-=======
-import { GuildMember, TextChannel, VoiceChannel } from 'discord.js';
->>>>>>> 66cd14d6
+import { GuildMember, TextChannel, VoiceBasedChannel } from 'discord.js';
 import { HelpQueue } from '../help-queue/help-queue.js';
 import { Helpee, Helper } from '../models/member-states.js';
 import { ServerBackup } from '../models/backups.js';
