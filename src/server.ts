/**************************************************************
 * This file implements the AttendingServer class
 * defines an instance of a server which the bot is connected to
 * implements various functions used by app.ts and
 * command_handler.ts
 **************************************************************/

import {
    CategoryChannel,
    Client,
    Guild,
    GuildChannel,
    Role,
    TextChannel,
    User,
    Collection,
    GuildMember,
    Channel,
} from "discord.js";
import { HelpQueue, HelpQueueDisplayManager } from "./queue";
import { MemberStateManager } from "./member_state_manager";
import { UserError } from "./user_action_error";
import { MemberState } from "./member_state_manager";
import {
    GoogleSpreadsheet,
    GoogleSpreadsheetWorksheet,
} from "google-spreadsheet";
import gcs_creds from "../gcs_service_account_key.json";
import fetch from "node-fetch";
import { EmbedColor, SimpleEmbed } from "./embed_helper";
import * as fs from "fs";
import { Firestore } from "firebase-admin/firestore";

// This represents a single server
export class AttendingServer {
    private queues: HelpQueue[] = [];
    private member_states: MemberStateManager;
    private client: Client;
    private server: Guild;

    private attendance_doc: GoogleSpreadsheet | null;
    private attendance_sheet: GoogleSpreadsheetWorksheet | null = null;
    private firebase_db: Firestore;

    private tutor_info_doc: GoogleSpreadsheet | null = null;
    private tutor_info_sheet?: GoogleSpreadsheetWorksheet;
    private tutor_info_calendar: string | null = null;

    private msgAfterLeaveVC: string | null = null;
    private oldMsgALVC: string | null = null;
    private msgEnable = false;

    private updating_bot_command_channels = false;

    private constructor(
        client: Client,
        server: Guild,
        firebase_db: Firestore,
        attendance_doc: GoogleSpreadsheet | null
    ) {
        this.client = client;
        this.server = server;
        this.member_states = new MemberStateManager();
        this.attendance_doc = attendance_doc;
        this.firebase_db = firebase_db;
    }

    /**
     * Creates a new instance of a Attending Server
     * @param client The discord client that is attached to the bot
     * @param server The discord server object that is to be connected to this class
     * @param firebase_db The Google Firebase database that stores server and user settings
     * @param attendance_doc The Google Spreadsheet that log tutor's hours
     */
    static async Create(
        client: Client,
        server: Guild,
        firebase_db: Firestore,
        attendance_doc: GoogleSpreadsheet | null = null
    ): Promise<AttendingServer> {
        if (server.me === null || !server.me.permissions.has("ADMINISTRATOR")) {
            await server
                .fetchOwner()
                .then((owner) =>
                    owner.send(
                        SimpleEmbed(
                            `Sorry. I need full administrator permission to join and manage "${server.name}"`,
                            EmbedColor.Error
                        )
                    )
                );
            await server.leave();
            throw new UserError("Invalid qpermissions.");
        }

        // simulate async constructor
        const me = new AttendingServer(
            client,
            server,
            firebase_db,
            attendance_doc
        );

        //Collect server data from the database
        const msgAfterLeaveVCDoc = await firebase_db
            .collection("msgAfterLeaveVC")
            .doc(server.id)
            .get();
        if (msgAfterLeaveVCDoc.exists) {
            me.msgEnable = msgAfterLeaveVCDoc.data()?.enable ?? true;
            me.msgAfterLeaveVC =
                msgAfterLeaveVCDoc.data()?.msgAfterLeaveVC ?? null;
            me.oldMsgALVC = msgAfterLeaveVCDoc.data()?.oldMsgALVC ?? null;
        }

        const tutorInfoDoc = await firebase_db
            .collection("tutor_info")
            .doc(server.id)
            .get();

        // TODO: non of them will be null
        // If the doc exists it's going to be a full object
        if (tutorInfoDoc.exists) {
            const doc_id = tutorInfoDoc.data()?.tutor_info_doc ?? null;
            const sheets_id = tutorInfoDoc.data()?.tutor_info_sheet ?? null;
            me.tutor_info_calendar =
                tutorInfoDoc.data()?.tutor_info_calendar ?? null;

            if (doc_id !== null) {
                me.tutor_info_doc = new GoogleSpreadsheet(doc_id);
                await me.tutor_info_doc.useServiceAccountAuth(gcs_creds);
                await me.tutor_info_doc.loadInfo();
                if (sheets_id !== null) {
                    me.tutor_info_sheet =
                        me.tutor_info_doc.sheetsById[parseInt(sheets_id)];
                }
            }
        }

        await me.DiscoverQueues();
        await me.UpdateRoles();
        await me.UpdateCommandHelpChannels();
        await Promise.all(
            me.queues.map(async (queue) => {
                await me.ForceQueueUpdate(queue.name);
            })
        );
        await server.members
            .fetch()
            .then((members) =>
                members.map((member) => me.EnsureHasRole(member))
            );
        return me;
    }

    /**
     * Clear all the queues in this server
     */
    async ClearAllQueues(): Promise<void> {
        await Promise.all(this.queues.map((queue) => queue.Clear()));
    }

    /**
     * Clear a particular queue in this server
     * @param channel
     */
    async ClearQueue(channel: CategoryChannel): Promise<void> {
        const queue = this.queues.find((queue) => queue.name === channel.name);
        if (queue === undefined) {
            throw new UserError(
                `There is not a queue with the name ${channel.name}.`
            );
        }
        await queue.Clear();
    }

    /**
     * Returns a list of the queues a `member` can help in this server
     * @param member
     * @returns An array of all the queues for which `member` helps for
     */
    private GetHelpableQueues(member: GuildMember) {
        return this.queues.filter(
            (queue) =>
                member.roles.cache.find((role) => role.name === queue.name) !==
                undefined
        );
    }

    /**
     * Returns a list of users that help for the queue `queue_name`
     * @param queue_name
     * @returns
     */
    async GetHelpersForQueue(
        queue_name: string
    ): Promise<Collection<string, GuildMember>> {
        return this.server.roles.fetch().then((roles) => {
            const queue_role = roles.find((role) => role.name === queue_name);
            if (queue_role === undefined) {
                throw new UserError(
                    `There exists no queue with the name \`${queue_name}\``
                );
            }
            return queue_role.members;
        });
    }

    /**
     * Returns true if `member` is a helper for `queue_name`
     * @param member 
     * @param queue_name 
     * @returns 
     */
    async IsHelperFor(member: GuildMember, queue_name: string): Promise<boolean> {
        const queue = this.queues.find((queue) => queue.name === queue_name);
        if(queue === undefined) {
            throw new UserError("Invalid queue")
        }
        return member.roles.cache.find((role) => role.name === queue_name) !== undefined
    }

    /**
     * Removes `member` from all queues on this server
     * @param member The member to be removed
     * @returns The new number of people in the queue
     * ? Shouldn't it be the number of queues the member is in
     */
    async RemoveMemberFromAllQueues(member: GuildMember): Promise<number> {
        let queue_count = 0;

        // TODO: change to const
        /**
         * const queues_with_member = this.queue.filter(...)
         *
         * then do the rest on queues_with_member
         *
         */
        await Promise.all(
            this.queues.map(async (queue) => {
                if (queue.Has(member)) {
                    queue_count++;
                    return queue.Remove(member);
                }
            })
        );
        return queue_count;
    }

    /**
     * Removes `member` from `queue_name`
     * @param queue_name The queue from which `member` is removed
     * @param member The member that is to be removed
     */
    async RemoveMemberFromQueue(
        queue_name: string,
        member: GuildMember
    ): Promise<void> {
        const queue = this.queues.find((queue) => queue.name === queue_name);
        if (queue === undefined) {
            throw new UserError(
                `There is not a queue with the name ${queue_name}`
            );
        }
        await queue.Remove(member);
    }

    // consequence of /start, adds member (the caller of /start) to list of currently helping helpers for each queue
    /**
     * Adds `member` to the list of avaiable helpers for each queue that they tutor for
     * @param member The member that has become available
     * @param mute_notif If set to false, then for each queue that becomes open after `member` becomes available, notify each member in the notif_queue that the queue has opened
     */
    async AddHelper(member: GuildMember, mute_notif: boolean): Promise<void> {
        const helpable_queues = this.GetHelpableQueues(member);
        if (helpable_queues.length === 0) {
            throw new UserError(
                "You are a staff member but do not have any queue roles assigned. I don't know where you are allowed to help :("
            );
        }
        this.member_states.GetMemberState(member).StartHelping();
        await Promise.all(
            this.GetHelpableQueues(member).map(async (queue) => {
                await queue.AddHelper(member, mute_notif);
                await queue.UpdateSchedule(
                    await this.getUpcomingHoursTable(queue.name)
                );
            })
        );
        // if the queue already has people, notify the the tutor that there is a queue that isn't empty
        this.GetHelpableQueues(member).forEach(async (queue) => {
            if (queue.length > 0) {
                await member.send(
                    SimpleEmbed(
                        "There are some students in the queues already",
                        EmbedColor.Warning
                    )
                );
                return;
            }
        });
    }

    /**
     * Logs `member`, `start_time` and current time into th attendance sheet
     * @param member The `member` for whom you want to update tutoring
     * @param start_time The time that `member` started tutoring
     */
    private async UpdateAttendanceLog(
        member: GuildMember,
        start_time: number
    ): Promise<void> {
        if (this.attendance_doc === null) {
            return;
        }
        // Make sure there is an attendance sheet
        if (this.attendance_sheet === null) {
            await this.attendance_doc.loadInfo();
            //find the sheet whose name is the same as the server's name
            for (let i = 0; i < this.attendance_doc.sheetCount; i++) {
                const current_sheet = this.attendance_doc.sheetsByIndex[i];
                if (current_sheet!.title === this.server.name) {
                    this.attendance_sheet = current_sheet!;
                }
            }
            // if sheet doesn't exist for the discord server already, make a new one
            // name of the sheet should be the same as the name of the discord server
            // table headers are "username | time in | time out | helped students"
            if (this.attendance_sheet === null) {
                this.attendance_sheet = await this.attendance_doc.addSheet({
                    title: this.server.name,
                    headerValues: [
                        "username",
                        "time in",
                        "time out",
                        "helped students",
                    ],
                });
            }
        }
        // Update with this info
        // set the starting time
        const start = new Date(start_time);
        const start_time_str = `${start.toLocaleDateString()} ${start.toLocaleTimeString()}`;
        // get the ending time
        const end = new Date(Date.now());
        const end_time_str = `${end.toLocaleDateString()} ${end.toLocaleTimeString()}`;
        // get the list of helped students
        const helped_students = JSON.stringify(
            this.member_states.GetMemberState(member).members_helped.map(
                (member) =>
                    new Object({
                        nick: member.nickname,
                        username: member.user.username,
                    })
            )
        );
        // add new row to the sheet
        await this.attendance_sheet.addRow({
            username: member.user.username,
            "time in": start_time_str,
            "time out": end_time_str,
            "helped students": helped_students,
        });
    }

    // consequence of /stop, removes "member" from the list of avaiable helpers
    /**
     * Removes `member` from the list of available helpers
     * @param member
     * @returns The duration that `member` has helped for in the current session
     */
    async RemoveHelper(member: GuildMember): Promise<number> {
        // Remove a helper and return the time they spent helping in ms
        await Promise.all(
            this.GetHelpableQueues(member).map(async (queue) => {
                await queue.RemoveHelper(member);
                await queue.UpdateSchedule(
                    await this.getUpcomingHoursTable(queue.name)
                );
            })
        );
        const start_time = this.member_states
            .GetMemberState(member)
            .StopHelping();
        // Update the attendance log in the background
        void this.UpdateAttendanceLog(member, start_time).catch((err) => {
            console.error(
                `Failed to update the attendance log for ${
                    member.user.username
                } who helped for ${Math.round(
                    (Date.now() - start_time) / 60000
                )} mins`
            );
            console.error(`Error: ${err}`);
        });
        return Date.now() - start_time;
    }

    /**
     * Removes a person (if there is one) from a queue that the `helper` helps for.
     * If `queue_option` and `user_option` are not set or are null, then this function dequeues the person who has been waiting the longest, of the queues that the helper helps for
     * @param helper The member that is a helper who wants to call in the next person to their office
     * @param queue_option ***Optional*** The queue from which a member has to be dequeued from. Default: null
     * @param user_option  ***Optional*** The member that has to be dequeued. Default: null
     * @returns `MemberState` of the memeber that got dequeued
     */
    async Dequeue(
        helper: GuildMember,
        queue_option?: CategoryChannel,
        user_option?: User | GuildMember
    ): Promise<MemberState> {
        // Get the next member for a helper to assist
        if (!this.member_states.GetMemberState(helper).is_helping) {
            throw new UserError(
                'You haven\'t started helping yet. Try sending "/start" first.'
            );
        }

        const helpable_queues = this.GetHelpableQueues(helper);
        if (helpable_queues.length === 0) {
            throw new UserError(
                "You are not registered as a helper for any queues."
            );
        }

        // if user entered a particular user to dequeue
        if (user_option) {
            const member =
                user_option instanceof User
                    ? await this.server.members.fetch(user_option)
                    : user_option;
            const member_state = this.member_states.GetMemberState(member);
            const member_queue = member_state.queue;
            if (member_queue === null) {
                throw new UserError(`<@${member.id}> is not in a queue.`);
            } else if (!helpable_queues.includes(member_queue)) {
                throw new UserError(
                    `You are not registered as a helper for "${member_queue.name}" which <@${member.id}> is in.`
                );
            }
            await this.RemoveMemberFromAllQueues(member);
            this.member_states.GetMemberState(helper).OnDequeue(member);
            member_state.SetUpNext(true);
            return member_state;
        }

        // if user entered a particular queue to remove from
        let target_queue: HelpQueue;
        if (queue_option) {
            const queue = this.queues.find(
                (queue) => queue.name === queue_option.name
            );
            if (queue === undefined) {
                throw new UserError(
                    `There is not a queue with the name ${queue_option.name}`
                );
            }
            if (!helpable_queues.includes(queue)) {
                throw new UserError(
                    `You are not registered as a helper for ${queue.name}`
                );
            }
            target_queue = queue;
        } else {
            // if no options were added, dequeue the person who has been waiting the longest
            const wait_times = helpable_queues
                .map((queue) => queue.Peek())
                .map((state) =>
                    state === undefined ? -Infinity : state.GetWaitTime()
                );
            const index_of_max = wait_times.indexOf(Math.max(...wait_times));
            target_queue = helpable_queues[index_of_max]!; // TODO: remove non null assertion
        }
        // if there's no-one to dequeue
        if (target_queue && target_queue.length === 0) {
            throw new UserError(
                "There is no one left to help. Now might be a good time for a coffee."
            );
        }
        const target_member_state = await target_queue.Dequeue();
        this.member_states
            .GetMemberState(helper)
            .OnDequeue(target_member_state.member);
        target_member_state.SetUpNext(true);
        return target_member_state;
    }

    /**
     * Send a `message` to each person waiting in `author`'s queue(s)
     * @param queue_option ***Optional*** The queue who's members the announcement has to be sent to. Default: null
     * @param message The message that is to be sent
     * @param author The helper for whose queues the message is to be sent to
     * @returns `string`: A message that is to be sent to the user, and a `boolean`: true if the command succeeds
     */
    async Announce(
        queue_option: GuildChannel | null,
        message: string,
        author: GuildMember
    ): Promise<[string, boolean]> {
        const queue_name = queue_option !== null ? queue_option.name : null;

        // If a queue name is specified, check that a queue with that name exists
        if (queue_name !== null) {
            const queue = this.queues.find(
                (queue) => queue.name === queue_name
            );
            if (queue === undefined) {
                throw new UserError(
                    `There is not a queue with the name ${queue_name}`
                );
            }
        }

        // Find the members to announce to
        const targets: GuildMember[] = [];
        this.member_states.forEach((member_state) => {
            // If the user is not in a queue, don't announce to them
            if (member_state.queue === null) return;

            if (queue_name !== null) {
                if (member_state.queue.name === queue_name) {
                    targets.push(member_state.member);
                }
            } else {
                targets.push(member_state.member);
            }
        });

        // Send the message in dm of each person in the queue
        const message_string = `<@${author.id}> says: ${message}`;
        const failed_targets: GuildMember[] = [];
        await Promise.all(
            targets.map((target) =>
                target
                    .send(SimpleEmbed(message_string, EmbedColor.Warning))
                    .catch(() => {
                        failed_targets.push(target);
                    })
            )
        );

        // Report any failures to the message author
        if (failed_targets.length > 0) {
            const failed_targets_str = failed_targets
                .map((target) => `<@${target.id}>`)
                .join(", ");
            return [
                `Failed to send message to ${failed_targets.length}/${targets.length} members. I could not reach: ${failed_targets_str}.`,
                false,
            ];
        } else {
            return [`Message sent to ${targets.length} members.`, true];
        }
    }

    /**
     * Adds `member` to the queue `queue_name`
     * @param queue_name
     * @param member
     */
    async EnqueueUser(queue_name: string, member: GuildMember): Promise<void> {
        const queue = this.queues.find((queue) => queue.name === queue_name);
        if (queue === undefined) {
            throw new UserError(
                `There is not a queue with the name ${queue_name}`
            );
        }
        if (!queue.is_open) {
            throw new UserError(
                `The queue "${queue_name}" is currently closed.`
            );
        }
        await queue.Enqueue(member);
    }

    /**
     * Creates a new queue category with two text channels within it: `#queue` and `#chat`
     * @param name The name of the category
     */
    async CreateQueue(name: string): Promise<void> {
        if (name.toLowerCase() === "admin" || name.toLowerCase() === "staff") {
            throw new UserError(`Queues cannot be named "admin" or "staff"`);
        }

        if (this.queues.find((queue) => queue.name === name) !== undefined) {
            throw new UserError(
                `A queue with the name ${name} already exists on this server.`
            );
        }

        await this.server.channels
            .create(name, { type: "GUILD_CATEGORY" })
            .then((category) =>
                this.server.channels
                    .create("queue", { type: "GUILD_TEXT", parent: category })
                    .then((queue_channel) => {
                        this.queues.push(
                            new HelpQueue(
                                name,
                                new HelpQueueDisplayManager(
                                    this.client,
                                    queue_channel,
                                    null,
                                    null
                                ),
                                this.member_states
                            )
                        );
                        return Promise.all([
                            queue_channel.permissionOverwrites.create(
                                this.server.roles.everyone,
                                { SEND_MESSAGES: false }
                            ),
                            queue_channel.permissionOverwrites.create(
                                this.client.user as User,
                                { SEND_MESSAGES: true }
                            ),
                        ]);
                    })
                    .then(() =>
                        this.server.channels.create("chat", {
                            type: "GUILD_TEXT",
                            parent: category,
                        })
                    )
            );

        await this.UpdateRoles();
        await this.ForceQueueUpdate(name);
    }

    /**
     * Removes the category `channel` and the channels within it
     * @param channel The name of the category to be removed
     */
    async RemoveQueue(channel: GuildChannel): Promise<void> {
        const queue = this.queues.find((queue) => queue.name === channel.name);
        if (channel.type !== "GUILD_CATEGORY" || queue === undefined) {
            throw new UserError(
                `There is not a queue with the name ${channel.name}`
            );
        }

        this.queues = this.queues.filter((x) => x !== queue);
        await Promise.all<Channel | void>(
            (channel as CategoryChannel).children.map((child) => {
                return child.delete();
            })
        );
        await channel.delete();

        const role = this.server.roles.cache.find(
            (role) => role.name === channel.name
        );
        if (role !== undefined) {
            await role.delete();
        }
    }

    /**
     * Adds `member` to the notification queue of `queue_name`
     * @param member
     * @param queue_name
     */
    async JoinNotifications(
        queue_name: string,
        member: GuildMember
    ): Promise<void> {
        const queue = this.queues.find((queue) => queue.name === queue_name);
        if (queue === undefined) {
            throw new UserError(
                `There is not a queue with the name ${queue_name}`
            );
        }
        await queue.AddToNotifQueue(member);
        await member.send(
            SimpleEmbed(
                "You will be notified when the queue becomes open.",
                EmbedColor.Success
            )
        );
    }

    /**
     * Removes `member` from the notification queue of `queue_name`
     * @param member
     * @param queue_name
     */
    async RemoveNotifications(
        queue_name: string,
        member: GuildMember
    ): Promise<void> {
        const queue = this.queues.find((queue) => queue.name === queue_name);
        if (queue === undefined) {
            throw new UserError(
                `There is not a queue with the name ${queue_name}`
            );
        }
        queue.RemoveFromNotifQueue(member);
        await member.send(
            SimpleEmbed(
                "You will no longer be notified when the queue becomes open.",
                EmbedColor.Success
            )
        );
    }

    /**
     * Goes through all the channls in the server, finds all the queue categories and adds them to the list of queues
     * associated with this server. Also stores the messages (ids) of the queue and schedule messages for each queue object.
     */
    async DiscoverQueues(): Promise<void> {
        await this.server.channels
            .fetch()
            .then((channels) =>
                channels.filter((channel) => channel.type === "GUILD_CATEGORY")
            )
            .then((channels) =>
                channels.map((channel) => channel as CategoryChannel)
            )
            .then((categories) =>
                Promise.all(
                    categories.map((category) => {
                        const queue_channel = category.children.find(
                            (child) => child.name === "queue"
                        ) as TextChannel;
                        if (
                            queue_channel !== undefined &&
                            queue_channel.type === "GUILD_TEXT"
                        ) {
                            if (
                                this.queues.find(
                                    (queue) => queue.name === category.name
                                ) === undefined
                            ) {
                                // get the queue message and schedule message if they already exists
                                return queue_channel.messages
                                    .fetchPinned()
                                    .then((messages) =>
                                        messages.filter(
                                            (msg) =>
                                                msg.author === this.client.user
                                        )
                                    )
                                    .then((messages) => {
                                        if (messages.size === 2) {
                                            const first_message =
                                                messages.first();
                                            const second_message =
                                                messages.last();
                                            if (
                                                first_message === undefined ||
                                                second_message === undefined
                                            )
                                                return [null, null];
                                            return [
                                                first_message,
                                                second_message,
                                            ];
                                        } else {
                                            messages.forEach((message) =>
                                                message.delete()
                                            );
                                            messages.clear();
                                            return [null, null];
                                        }
                                    })
                                    .then(async (messages) => {
                                        this.queues.push(
                                            new HelpQueue(
                                                category.name,
                                                new HelpQueueDisplayManager(
                                                    this.client,
                                                    queue_channel,
                                                    messages[0] ?? null,
                                                    messages[1] ?? null
                                                ),
                                                this.member_states
                                            )
                                        );
                                        (
                                            await queue_channel.messages.fetch()
                                        ).forEach(async (message) => {
                                            if (message.pinned === false)
                                                await message.delete();
                                        });
                                    });
                            } else {
                                console.warn(
                                    `The server "${this.server.name}" contains multiple queues with the name "${category.name}"`
                                );
                            }
                        }
                    })
                )
            );
    }

    //If roles don't exist already, create the roles
    /**
     * Searches through a role list for roles named "Student", "Staff", "Admin" and the helper role for each queue. If any one of
     * them doesn't exist,then create those roles. Also ensures that the "Admin" role is above the "Staff" which is above the
     * "Student" role. The helper roles are ensured to be below the staff role but above the student roles
     * @param roles Collection of <string: name of role, Role: role object>
     * @returns `Role`: the student role
     */
    private async EnsureRolesExist(roles: Collection<string, Role>) {
        let student_role = roles.find((role) => role.name === "Student");
        if (student_role === undefined) {
            student_role = await this.server.roles.create({
                name: "Student",
                color: "GREEN",
            });
        }
        await student_role.setHoist(true);

        let staff_role = roles.find((role) => role.name === "Staff");
        if (staff_role === undefined) {
            staff_role = await this.server.roles.create({
                name: "Staff",
                color: "RED",
            });
        }
        await staff_role.setHoist(true);

        let admin_role = roles.find((role) => role.name === "Admin");
        if (admin_role === undefined) {
            admin_role = await this.server.roles.create({
                name: "Admin",
                color: "DARK_VIVID_PINK",
            });
        }
        await admin_role.setHoist(true);

        if (admin_role.comparePositionTo(staff_role) <= 0) {
            await staff_role.setPosition(admin_role.position - 1);
        }

        if (staff_role.comparePositionTo(student_role) <= 0) {
            await student_role.setPosition(staff_role.position - 1);
        }

        for (const queue of this.queues) {
            let queue_role = roles.find((role) => role.name === queue.name);
            if (queue_role === undefined) {
                queue_role = await this.server.roles.create({
                    name: queue.name,
                    color: "ORANGE",
                });
            }
            if (queue_role.comparePositionTo(staff_role) >= 0) {
                await queue_role.setPosition(staff_role.position - 1);
            }
        }

        return student_role;
    }

    /**
     * Ensures that `member` has the student role
     * @param member
     */
    async EnsureHasRole(member: GuildMember): Promise<void> {
        if (member.roles.highest === this.server.roles.everyone) {
            const roles = await this.server.roles.fetch();
            const student_role = await this.EnsureRolesExist(roles);
            await member.roles.add(student_role);
        }
    }

    /**
     * Update the roles list on the server with respect to the queues in the server
     * @returns TODO: returns something, however it is never used
     */
    async UpdateRoles(): Promise<void | Role> {
        return this.server.roles
            .fetch()
            .then((roles) =>
                roles.sort((x, y) => x.createdTimestamp - y.createdTimestamp)
            )
            .then((roles) => this.EnsureRolesExist(roles))
            .catch(async (err) => {
                const owner = await this.server.fetchOwner();
                console.error(
                    `Failed to update roles on "${this.server.name}". Error: ${err}`
                );
                await owner.send(
                    SimpleEmbed(
                        `I can't update the roles on "${this.server.name}". You should check that my role is the highest on this server.`,
                        EmbedColor.Error
                    )
                );
                return undefined;
            });
    }

    /**
     * Ensures that the queue in the category `queue_name` has a valid message that can show the queue in text form
     * @param queue_name The name of the category
     */
    async EnsureQueueSafe(queue_name: string): Promise<void> {
        const queue = this.queues.find((queue) => queue.name === queue_name);
        if (queue === undefined) {
            return;
        }
        await queue.EnsureQueueSafe();
    }

    /**
     * Forces the queue in the category `queue_name` to be updated, causing it to post a new queue message or edit an existing one
     * @param queue_name The queue that needs to be updated
     */
    async ForceQueueUpdate(queue_name: string): Promise<void> {
        const queue = this.queues.find((queue) => queue.name === queue_name);
        if (queue === undefined) {
            return;
        }
        const queue_message = await queue.UpdateDisplay();
        const schedule_message = await queue.UpdateSchedule(
            await this.getUpcomingHoursTable(queue_name)
        );
        if (queue_message !== null && queue_message !== undefined) {
            // if not void, new messages was created
            if (schedule_message === null || schedule_message === undefined) {
                console.log(
                    "queue_message for " +
                        queue_name +
                        " was not void, but it's schedule message was void"
                );
                return;
            } else {
                // Discord orders pin list by newest first
                await schedule_message.pin();
                await queue_message.pin();
                (await queue_message.channel.messages.fetch()).forEach(
                    async (message) => {
                        if (message.pinned !== true) {
                            await message.delete();
                        }
                    }
                );
            }
        }
    }

    async ForceUpdateAllQueues(): Promise<void> {
        if (this.queues.length > 0) {
            await Promise.all(
                this.queues.map(async (queue) => {
                    await this.ForceQueueUpdate(queue.name);
                })
            );
        } else {
            throw new UserError("There are no queues to update");
        }
    }

    /**
     * Edit the message that is sent to a member after they finish a session with a helper. Updates the database with the new message
     * @param message The new message that is to be sent to users
     * @param enable Whether or not to send the message
     * @returns `string`: A message that is to be sent to the user
     */
    async EditDmMessage(
        message: string | null,
        enable: boolean
    ): Promise<string> {
        // update local instance of message
        this.oldMsgALVC = this.msgAfterLeaveVC;
        this.msgEnable = enable;
        this.msgAfterLeaveVC = message;

        // update database with new value, only if it's new
        if (this.oldMsgALVC !== message) {
            const data = {
                msgAfterLeaveVC: message,
                oldMsgALVC: this.oldMsgALVC,
                enable: enable,
            };
            await this.firebase_db
                .collection("msgAfterLeaveVC")
                .doc(this.server.id)
                .set(data);
        }
        let response: string;
        if (enable === true && this.msgAfterLeaveVC !== null) {
            response =
                "YABOB will now send the following message to students once they finish recieving tutoring: \n\n" +
                this.msgAfterLeaveVC;
        } else if (enable === true && this.msgAfterLeaveVC === null) {
            response =
                "YABOB has enabled the sending a message after a session feature, but there is no message saved for this server";
        } else {
            response =
                "YABOB will no longer send a messages to tutees after the finish recieving tutoring. \
If you wish to enable this feature later, just set the enable option to true.";
        }
        return response;
    }

    /**
     * Swaps the message that woud be sent to members after they finish a session with a helper, with the previous version.
     * @returns `string`: A message that is to be sent to the user
     */
    async RevertDmMessage(): Promise<string> {
        const temp = this.oldMsgALVC;
        this.oldMsgALVC = this.msgAfterLeaveVC;
        this.msgAfterLeaveVC = temp;

        // update database with new value, only if it's new
        if (this.oldMsgALVC !== this.msgAfterLeaveVC) {
            const data = {
                msgAfterLeaveVC: this.msgAfterLeaveVC,
                oldMsgALVC: this.oldMsgALVC,
                enable: this.msgEnable,
            };
            await this.firebase_db
                .collection("msgAfterLeaveVC")
                .doc(this.server.id)
                .set(data);
        }

        let response: string;
        if (this.msgEnable === true && this.msgAfterLeaveVC !== null) {
            response =
                "YABOB will now send the following message to students once they finish receiving tutoring: \n\n" +
                this.msgAfterLeaveVC;
        } else if (this.msgEnable === true && this.msgAfterLeaveVC === null) {
            response =
                "YABOB has enabled the sending a message after a session feature, but there is no message saved for this server";
        } else if (this.msgAfterLeaveVC !== null) {
            response =
                "The message has been reverted to: \n\n" +
                this.msgAfterLeaveVC +
                "\n\n but the dm feature is currently\
disabled. To enable it, do `/post_session_msg enable: true`";
        } else {
            response =
                "The message has been reverted to `null` and the dm feature is currently disabled";
        }
        return response;
    }

    /**
     * @returns a Collection of Calendar names to discord user ids
     */
    private async getQueueHelpersFirstNames(): Promise<Collection<
        string,
        string
    > | null> {
        const HelperNames = new Collection<string, string>([]);

        if (this.tutor_info_doc === null || this.tutor_info_sheet === null) {
            return null;
        }

        // TODO: Remove non null assertion
        const rows = await this.tutor_info_sheet!.getRows();
        const name_col_num =
            this.tutor_info_sheet!.headerValues.indexOf("Calendar Name");
        const ID_col_num =
            this.tutor_info_sheet!.headerValues.indexOf("Discord ID");
        rows.forEach((row) => {
            HelperNames.set(
                row._rawData[name_col_num],
                row._rawData[ID_col_num]
            );
        });

        return HelperNames;
    }

    /**
     * Sets the calendar that contains the schedule of the helpers
     * @param calendar_id
     * @returns `string`: A message that is to be sent to the user, and a `boolean`: true if the command succeeds
     */
    async setTutorCalendar(calendar_id: string): Promise<[string, boolean]> {
        let calendarName: string | null = null;

        //attempt a connection to the calendar. If successful, send the name of the calendar back as confirmation

        const response = await fetch(
            "https://www.googleapis.com/calendar/v3/calendars/" +
                calendar_id +
                "/events?key=" +
                process.env.YABOB_GOOGLE_CALENDAR_API_KEY
        );
        const data = await response.json();

        if (data !== null) {
            calendarName = data.summary;
        } else {
            calendarName = null;
        }

        if (calendarName === undefined) {
            return ["Something went wrong. Please try again", false];
        } else if (calendarName === null) {
            return [
                "Calendar link was invalid, or wasn't able to connect to calendar",
                false,
            ];
        } else {
            //update the database (if new value)
            if (this.tutor_info_calendar !== calendar_id) {
                const tutorData = {
                    tutor_info_calendar: calendar_id,
                    tutor_info_doc: this.tutor_info_doc?.spreadsheetId,
                    tutor_info_sheet: this.tutor_info_sheet?.sheetId,
                };
                await this.firebase_db
                    .collection("tutor_info")
                    .doc(this.server.id)
                    .set(tutorData);
            }

            this.tutor_info_calendar = calendar_id;

            return ["Connected to the Google calendar: " + calendarName, true];
        }
    }

    /**
     * Sets the sheets that contains the list of names and their discord IDs
     * @param doc_id
     * @param sheets_id
     * @returns `string`: A message that is to be sent to the user, and a `boolean`: true if the command succeeds
     */
    async setTutorSheets(
        doc_id: string,
        sheets_id: string
    ): Promise<[string, boolean]> {
        const tutor_doc = new GoogleSpreadsheet(doc_id);
        await tutor_doc.useServiceAccountAuth(gcs_creds);
        await tutor_doc.loadInfo();

        const tutor_sheet = tutor_doc.sheetsById[parseInt(sheets_id)];

        if (tutor_doc === undefined || tutor_sheet === undefined) {
            return ["Something went wrong. Please try again", false];
        } else if (tutor_doc === null || tutor_sheet === null) {
            return [
                "Sheets link was invalid, or wasn't able to connect to sheets",
                false,
            ];
        } else {
            //update the database (if new value)
            if (
                this.tutor_info_doc !== tutor_doc ||
                this.tutor_info_sheet !== tutor_sheet
            ) {
                const tutorData = {
                    tutor_info_calendar: this.tutor_info_calendar,
                    tutor_info_doc: doc_id,
                    tutor_info_sheet: sheets_id,
                };
                await this.firebase_db
                    .collection("tutor_info")
                    .doc(this.server.id)
                    .set(tutorData);
            }

            this.tutor_info_doc = tutor_doc;
            this.tutor_info_sheet = tutor_sheet;

            return [
                "Connected to the Google Sheet document: " +
                    tutor_doc.title +
                    " -> " +
                    tutor_sheet.title,
                true,
            ];
        }
    }

    /**
     * Returns a table that lists the start and end times of upcoming events for this queue
     * @param queue_name
     * @returns `string`: A message that is to be sent to the user, and a `Date`: the next update time for the queue
     */
    async getUpcomingHoursTable(queue_name: string): Promise<[string, Date]> {
        if (
            this.tutor_info_calendar === null ||
            this.tutor_info_doc === null ||
            this.tutor_info_sheet === null
        ) {
            return [
                "The necessary resources for this command to work have not been set up. Please contact an admin to set it up",
                new Date(0),
            ];
        }

        const queue = this.queues.find((queue) => queue.name === queue_name);
        if (queue === undefined) {
            return ["Invalid queue channel", new Date(0)];
        } else if (queue === null) {
            console.log("queue was null");
            return ["Invalid queue channel", new Date(0)];
        }

        const helpersMap = await this.GetHelpersForQueue(queue_name);

        // Get all the corresponding first names via the google sheets doc

        const helpersNameMap = await this.getQueueHelpersFirstNames();

        const minDate = new Date();
        const maxDate = new Date();
        maxDate.setDate(minDate.getDate() + 7);

        // Fetch the events in the calendar that end after the current time upto a week and sort by start time

        const response = await fetch(
            "https://www.googleapis.com/calendar/v3/calendars/" +
                this.tutor_info_calendar +
                "/events?orderBy=startTime&singleEvents=true&timeMax=" +
                maxDate.toISOString() +
                "&timeMin=" +
                minDate.toISOString() +
                "&key=" +
                process.env.YABOB_GOOGLE_CALENDAR_API_KEY
        );

        const data = await response.json();

        let numItems = 0;
        const maxItems = 5;

        let table = new String();

        const update_time = new Date(0);

        if(data.items === undefined){
            console.log("no data for " + queue_name)
        }

        await data.items.forEach(
            (event: {
                summary: string;
                start: { dateTime: string };
                end: { dateTime: string };
            }) => {
                let pos = event.summary.indexOf(" - ");
                if (pos === -1) {
                    pos = event.summary.length;
                }
                const helperName = event.summary.substring(0, pos);
                const eventTitle = event.summary.substring(pos + 3);
                const discordID = helpersNameMap?.get(helperName);
                if (discordID !== undefined && discordID !== null) {
                    const helper = helpersMap.get(discordID);

                    //use https://hammertime.cyou/en-GB for reference on how to display dynamic time on discord

                    if (
                        helper !== undefined &&
                        discordID !== null &&
                        numItems < maxItems
                    ) {
                        const userPing = "<@" + helper.id + "> | " + eventTitle;

                        const startTime = new Date(
                            Date.parse(event.start.dateTime)
                        );
                        let startTimeEpoch = startTime.getTime().toString();
                        startTimeEpoch = startTimeEpoch.substring(
                            0,
                            startTimeEpoch.length - 3
                        );
                        //Discord dynamic time doesn't use milliseconds, so need to trim off the last 3 digits of the epoch time

                        const startTimeString = "<t:" + startTimeEpoch + ":f>";
                        const relativeStartTime =
                            "<t:" + startTimeEpoch + ":R>";

                        const endTime = new Date(
                            Date.parse(event.end.dateTime)
                        );
                        //if it's the first event, set schedule update time to end of this event
                        if (update_time.getTime() === 0) {
                            update_time.setTime(endTime.getTime());
                        }

                        let endTimeEpoch = endTime.getTime().toString();
                        endTimeEpoch = endTimeEpoch.substring(
                            0,
                            endTimeEpoch.length - 3
                        );

                        const endTimeString = "<t:" + endTimeEpoch + ":f>";
                        const relativeEndTime = "<t:" + endTimeEpoch + ":R>";

                        table =
                            table +
                            userPing +
                            "\nStarts at " +
                            startTimeString +
                            " which is " +
                            relativeStartTime +
                            " | Ends at: " +
                            endTimeString +
                            " which is " +
                            relativeEndTime +
                            "\n";

                        numItems++;
                    }
                }
            }
        );
        let current_helpers = new String();
        if (queue.helpers_set.size > 0) {
            current_helpers = "Currently available: ";
            queue.helpers_set.forEach((helper) => {
                current_helpers += "<@" + helper.id + ">, ";
            });
            current_helpers = current_helpers.slice(0, -2);
        } else {
            current_helpers =
                "No-one is currently helping for **" + queue_name + "**";
        }
        const moreInfo =
            "You can view the full calendar here: " +
            "https://calendar.google.com/calendar/embed?src=" +
            this.tutor_info_calendar;
        if (numItems === 0) {
            table =
                "There are no scheduled hours for this queue in next 7 days.";
            update_time.setDate(new Date().getDate() + 3);
        }
        return [
            current_helpers + "\n\n" + table + "\n" + moreInfo,
            update_time,
        ];
    }

    /**
     * @returns a mapping between active helpers and the names of the queues they help for
     */
    GetHelpingMemberStates(): Map<MemberState, string[]> {
        const helping_members = new Map<MemberState, string[]>();
        this.member_states.forEach((state) => {
            if (state.is_helping) {
                const queue_names = this.GetHelpableQueues(state.member).map(
                    (queue) => queue.name
                );
                helping_members.set(state, queue_names);
            }
        });
        return helping_members;
    }

    /**
     * Updates the GuildMember object `member` to say that the object associated with it has joined a voice channel.
     * @param member
     */
    UpdateMemberJoinedVC(member: GuildMember): void {
        this.member_states.GetMemberState(member).OnJoinVC();
    }

    /**
     * Updates the GuildMember object `member` to say that the object associated with it has left a voice channel.
     * Sends a server-unique message to `member` if there is a valid message associated with this server and if the
     * feature has been enabled
     * @param member The member which has just left a session with a tutor
     */
    async UpdateMemberLeftVC(member: GuildMember): Promise<void> {
        if (this.msgAfterLeaveVC === null || this.msgEnable === false) {
            await this.member_states.GetMemberState(member).OnLeaveVC(null);
            return;
        } else {
            await this.member_states
                .GetMemberState(member)
                .OnLeaveVC(this.msgAfterLeaveVC);
        }
    }

    /**
     * Returns the message that is sent to members after they leave a session with a helper
     * @returns msgAfterLeaveVC
     */
    getMsgAfterLeaveVC(): string | null {
        return this.msgAfterLeaveVC;
    }

    async AutoScheduleUpdates(server: AttendingServer): Promise<void[]> {
        // Thanks to @tomli380576 for providing most of the code and logic for this
        return this.queues.map((queue) => {
            let timerID = setTimeout(async function tick() {
                await queue.UpdateSchedule(
                    await server.getUpcomingHoursTable(queue.name)
                );
                const newTimeDelta = Math.abs(
                    queue.update_time.getTime() - new Date().getTime()
                );
                // immediately schedule a new async call
                timerID = setTimeout(tick, newTimeDelta);
            }, 0);
        });
    }

    async UpdateCommandHelpChannels(
        channel_name: string | null = null
    ): Promise<void> {
        if (this.updating_bot_command_channels) {
            // * console.log("canceled")
            return;
        }

        if (channel_name !== null) {
            if (
                channel_name !== "admin-commands" &&
                channel_name !== "helper-commands" &&
                channel_name !== "student-commands"
            ) {
                return;
            }
        }

        this.updating_bot_command_channels = true;

        await this.server.channels
            .fetch()
            .then((channels) =>
                channels.filter((channel) => channel.type === "GUILD_CATEGORY")
            )
            .then((channels) => {
                return channels.find(
                    (channel) => channel.name === "Bot Commands Help"
                ) as CategoryChannel;
            })
            .then(async (category) => {
                if (category === null || category === undefined) {
                    category = await this.server.channels.create(
                        "Bot Commands Help",
                        { type: "GUILD_CATEGORY" }
                    );

                    const admin_command_channel = await category.createChannel(
                        "admin-commands"
                    );
                    await admin_command_channel.permissionOverwrites.create(
                        this.server.roles.everyone,
                        { SEND_MESSAGES: false }
                    );
                    await admin_command_channel.permissionOverwrites.create(
                        this.client.user as User,
                        { SEND_MESSAGES: true }
                    );
                    //admin_command_channel.permissionOverwrites.create(this.server.roles.everyone, { VIEW_CHANNEL: false })
                    // TODO following function doesn't regocnize 'Admin' as a role, even though it accepts string as a parameter
                    //admin_command_channel.permissionOverwrites.create('Admin', { VIEW_CHANNEL: true })

                    const helper_command_channel = await category.createChannel(
                        "helper-commands"
                    );
                    await helper_command_channel.permissionOverwrites.create(
                        this.server.roles.everyone,
                        { SEND_MESSAGES: false }
                    );
                    await helper_command_channel.permissionOverwrites.create(
                        this.client.user as User,
                        { SEND_MESSAGES: true }
                    );
                    //helper_command_channel.permissionOverwrites.create(this.server.roles.everyone, { VIEW_CHANNEL: false })
                    // TODO following function doesn't regocnize 'Staff' as a role, even though it accepts string as a parameter
                    //helper_command_channel.permissionOverwrites.create('Staff', { VIEW_CHANNEL: true })

                    const student_command_channel =
                        await category.createChannel("student-commands");
                    await student_command_channel.permissionOverwrites.create(
                        this.server.roles.everyone,
                        { SEND_MESSAGES: false }
                    );
                    await student_command_channel.permissionOverwrites.create(
                        this.client.user as User,
                        { SEND_MESSAGES: true }
                    );

                    this.updating_bot_command_channels = false;

                    return category;
                } else {
                    return category;
                }
            })
<<<<<<< HEAD
            .then(async (category) => {
                await this.newfunction(category, channel_name);
=======
            .then((category) => {
                this.RefreshCommandHelpChannels(category, channel_name);
>>>>>>> 0aecfbd7
            });

        this.updating_bot_command_channels = false;
    }

<<<<<<< HEAD
    async newfunction(
        category: CategoryChannel,
        channel_name: string | null
    ): Promise<void> {
=======
    async RefreshCommandHelpChannels(category: CategoryChannel, channel_name: string | null) {
>>>>>>> 0aecfbd7
        //ADMIN
        let admin_commands_channel = category.children.find(
            (channel) => channel.name === "admin-commands"
        ) as TextChannel;
        if (
            admin_commands_channel === null ||
            admin_commands_channel === undefined
        ) {
            await category.createChannel("admin-commands").then((channel) => {
                admin_commands_channel = channel;
            });
        }
        if (
            admin_commands_channel.name === channel_name ||
            channel_name === null
        ) {
            await admin_commands_channel.messages.fetch().then((messages) => {
                if (messages.size > 0) {
                    messages.forEach((message) => message.delete());
                }
            });
            await admin_commands_channel.send({
                embeds: SimpleEmbed(
                    fs.readFileSync(
                        __dirname +
                            "/../../help-channel-messages/admin-commands.txt",
                        { encoding: "utf8" }
                    )
                ).embeds,
            });
        }

        //HELPER
        let helper_commands_channel = category.children.find(
            (channel) => channel.name === "helper-commands"
        ) as TextChannel;
        if (
            helper_commands_channel === null ||
            helper_commands_channel === undefined
        ) {
            await category.createChannel("helper-commands").then((channel) => {
                helper_commands_channel = channel;
            });
        }
        if (
            helper_commands_channel.name === channel_name ||
            channel_name === null
        ) {
            await helper_commands_channel.messages.fetch().then((messages) => {
                if (messages.size > 0) {
                    messages.forEach((message) => message.delete());
                }
            });
            await helper_commands_channel.send({
                embeds: SimpleEmbed(
                    // Don't use file system here
                    // use node js fecth or ajax call
                    fs.readFileSync(
                        __dirname +
                            "/../../help-channel-messages/helper-commands.txt",
                        { encoding: "utf8" }
                    )
                ).embeds,
            });
        }

        // STUDENT
        let student_commands_channel = category.children.find(
            (channel) => channel.name === "student-commands"
        ) as TextChannel;
        if (
            student_commands_channel === null ||
            student_commands_channel === undefined
        ) {
            await category.createChannel("student-commands").then((channel) => {
                student_commands_channel = channel;
            });
        }
        if (
            student_commands_channel.name === channel_name ||
            channel_name === null
        ) {
            await student_commands_channel.messages.fetch().then((messages) => {
                if (messages.size > 0) {
                    messages.forEach((message) => message.delete());
                }
            });
            await student_commands_channel.send({
                embeds: SimpleEmbed(
                    fs.readFileSync(
                        __dirname +
                            "/../../help-channel-messages/student-commands.txt",
                        { encoding: "utf8" }
                    )
                ).embeds,
            });
        }
    }
}<|MERGE_RESOLUTION|>--- conflicted
+++ resolved
@@ -1486,26 +1486,14 @@
                     return category;
                 }
             })
-<<<<<<< HEAD
             .then(async (category) => {
-                await this.newfunction(category, channel_name);
-=======
-            .then((category) => {
-                this.RefreshCommandHelpChannels(category, channel_name);
->>>>>>> 0aecfbd7
+                await this.RefreshCommandHelpChannels(category, channel_name);
             });
 
         this.updating_bot_command_channels = false;
     }
 
-<<<<<<< HEAD
-    async newfunction(
-        category: CategoryChannel,
-        channel_name: string | null
-    ): Promise<void> {
-=======
     async RefreshCommandHelpChannels(category: CategoryChannel, channel_name: string | null) {
->>>>>>> 0aecfbd7
         //ADMIN
         let admin_commands_channel = category.children.find(
             (channel) => channel.name === "admin-commands"
