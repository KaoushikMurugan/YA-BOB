--- conflicted
+++ resolved
@@ -80,16 +80,10 @@
 });
 
 /**
-<<<<<<< HEAD
- * Interaction handler entry point
- * - if it's a built-in command/button, process
- * - otherwise find an extension that can process it
-=======
  * Handles all interactions
  * - Slash commands
  * - Button presses
  * - Modal submissions
->>>>>>> 15b31574
  */
 client.on('interactionCreate', async interaction => {
     // TODO: All 3 if blocks are basically the same, see if we can generalize them
