--- conflicted
+++ resolved
@@ -19,12 +19,8 @@
 
 // Extensions
 import { AttendanceExtension } from './extensions/attendance-extension';
-<<<<<<< HEAD
 import { IServerExtension, IQueueExtension } from "./extensions/extension-interface";
 import { BaseQueueExtension } from './extensions/extension-interface';
-=======
-import { IServerExtension } from "./extensions/extension-interface";
->>>>>>> dd481109
 
 dotenv.config();
 console.log(`Environment: \x1b[34m${process.env.NODE_ENV}\x1b[0m`);
@@ -141,29 +137,18 @@
     const serverExtensions: IServerExtension[] = await Promise.all([
         AttendanceExtension.load(guild.name)
     ]);
-<<<<<<< HEAD
     const testQueueExtensions: IQueueExtension[] = await Promise.all([
         new BaseQueueExtension()
     ]);
-=======
->>>>>>> dd481109
 
     const server = await AttendingServerV2.create(
         client.user,
         guild,
         firebase_db,
-<<<<<<< HEAD
         serverExtensions,
         testQueueExtensions
     );
 
-    serversV2.set(guild.id, server);
-    await postSlashCommands(guild);
-=======
-        serverExtensions
-    );
-
->>>>>>> dd481109
     serversV2.set(guild.id, server);
     await postSlashCommands(guild);
     return server;
