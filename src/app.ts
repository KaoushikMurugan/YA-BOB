--- conflicted
+++ resolved
@@ -1,10 +1,5 @@
-<<<<<<< HEAD
 import { Guild, Collection, VoiceState } from 'discord.js';
 import { AttendingServerV2 } from './attending-server/base-attending-server.js';
-=======
-import { Guild, VoiceState } from 'discord.js';
-import { AttendingServerV2 } from './attending-server/base-attending-server';
->>>>>>> a9ccd02f
 import {
     builtInButtonHandlerCanHandle,
     processBuiltInButton
@@ -16,32 +11,17 @@
 import {
     builtInModalHandlercanHandle,
     processBuiltInModalSubmit
-<<<<<<< HEAD
 } from './command-handling/modal-handler.js';
 import { magenta, black, cyan, green, red, yellow } from './utils/command-line-colors.js';
 import { postSlashCommands } from './command-handling/slash-commands.js';
 import { EmbedColor, ErrorEmbed, SimpleEmbed } from './utils/embed-helper.js';
 import { CalendarInteractionExtension } from './extensions/session-calendar/calendar-command-extension.js';
-import { IInteractionExtension } from './extensions/extension-interface.js';
-import { GuildId, WithRequired } from './utils/type-aliases.js';
-import { client, attendingServers } from './global-states.js';
+import { client, attendingServers, interactionExtensions } from './global-states.js';
+import { WithRequired } from './utils/type-aliases.js';
 import { CommandNotImplementedError } from './utils/error-types.js';
 import { environment } from './environment/environment-manager.js';
 import { updatePresence } from './utils/discord-presence.js';
 import { centered } from './utils/util-functions.js';
-=======
-} from './command-handling/modal-handler';
-import { magenta, black, cyan, green, red, yellow } from './utils/command-line-colors';
-import { postSlashCommands } from './command-handling/slash-commands';
-import { EmbedColor, ErrorEmbed, SimpleEmbed } from './utils/embed-helper';
-import { CalendarInteractionExtension } from './extensions/session-calendar/calendar-command-extension';
-import { WithRequired } from './utils/type-aliases';
-import { client, attendingServers, interactionExtensions } from './global-states';
-import { CommandNotImplementedError } from './utils/error-types';
-import { environment } from './environment/environment-manager';
-import { updatePresence } from './utils/discord-presence';
-import { centered } from './utils/util-functions';
->>>>>>> a9ccd02f
 
 /**
  * After login startup seqence
