--- conflicted
+++ resolved
@@ -61,15 +61,6 @@
         SimpleEmbed(`After session message set to:\n${message}.`, EmbedColor.Success),
     queueAutoClear: {
         enabled: (hours: number, minutes: number) =>
-<<<<<<< HEAD
-            `Successfully enabled queue auto clear. ` +
-            `Queues will be automatically cleared in ` +
-            `${hours} hours and ${minutes} minutes after they are closed.`,
-        disabled: `Successfully disabled queue auto clear.`
-    },
-    turnedOnSeriousMode: `Serious mode has been turned on.`,
-    turnedOffSeriousMode: `Serious mode has been turned off.\n\nThere's no need to be so serious!`,
-=======
             SimpleEmbed(
                 `Successfully enabled queue auto clear. ` +
                     `Queues will be automatically cleared in ` +
@@ -88,6 +79,7 @@
         helpChannels: SimpleEmbed(
             "Successfully cleaned up everything under 'Bot Commands Help'."
         )
-    }
->>>>>>> a9ccd02f
+    },
+    turnedOnSeriousMode: SimpleEmbed(`Serious mode has been turned on.`),
+    turnedOffSeriousMode: SimpleEmbed(`Serious mode has been turned off.\n\nThere's no need to be so serious!`),
 } as const;