--- conflicted
+++ resolved
@@ -206,7 +206,6 @@
     .setName('stop_logging')
     .setDescription('Stops the bot from logging events');
 
-<<<<<<< HEAD
 const activateSeriousModeCommand = new SlashCommandBuilder()
     .setName('serious_mode')
     .setDescription('Activates serious mode')
@@ -217,10 +216,7 @@
             .setRequired(true)
     );
 
-// Get the raw data that can be sent to Discord
-=======
 /** @internal Get the raw data that can be sent to Discord */
->>>>>>> d847004d
 const commandData = [
     queueCommand.toJSON(),
     enqueueCommand.toJSON(),
