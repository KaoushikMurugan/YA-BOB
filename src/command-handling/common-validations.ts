--- conflicted
+++ resolved
@@ -13,15 +13,6 @@
 import { ExpectedServerErrors } from '../attending-server/expected-server-errors.js';
 import { attendingServers } from '../global-states.js';
 import { CommandParseError } from '../utils/error-types.js';
-<<<<<<< HEAD
-import { Optional } from '../utils/type-aliases.js';
-=======
-import {
-    isCategoryChannel,
-    isQueueTextChannel,
-    isTextChannel
-} from '../utils/util-functions.js';
->>>>>>> 5db1457b
 import { ExpectedParseErrors } from './expected-interaction-errors.js';
 
 /**
