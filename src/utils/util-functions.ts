/** @module Utilities */

import {
    ButtonInteraction,
    CategoryChannel,
    ChannelType,
    ChatInputCommandInteraction,
    GuildMember,
    Interaction,
    ModalSubmitInteraction,
    GuildBasedChannel,
    Role,
    TextChannel,
    VoiceChannel
} from 'discord.js';
import { AttendingServerV2 } from '../attending-server/base-attending-server.js';
import { cyan, yellow, magenta } from './command-line-colors.js';

/**
 * Converts the time delta in miliseconds into a readable format
 * @param milliseconds the difference to convert
 */
function convertMsToTime(milliseconds: number): string {
    function padTo2Digits(num: number): string {
        return num.toString().padStart(2, '0');
    }

    let seconds = Math.floor(milliseconds / 1000);
    let minutes = Math.floor(seconds / 60);
    const hours = Math.floor(minutes / 60);

    seconds = seconds % 60;
    minutes = minutes % 60;

    return (
        `${hours > 0 ? `${padTo2Digits(hours)} hour${hours === 1 ? '' : 's'}, ` : ``}` +
        `${
            minutes > 0
                ? `${padTo2Digits(minutes)} minute${minutes === 1 ? '' : 's'}, `
                : ``
        }` +
        `${padTo2Digits(seconds)} second${seconds === 1 ? '' : 's'}`
    );
}
/**
 * Converts the time delta in miliseconds into a readable format
 * @param milliseconds the difference to convert
 */
function convertMsToShortTime(milliseconds: number): string {
    function padTo2Digits(num: number): string {
        return num.toString().padStart(2, '0');
    }

    let seconds = Math.floor(milliseconds / 1000);
    let minutes = Math.floor(seconds / 60);
    const hours = Math.floor(minutes / 60);

    seconds = seconds % 60;
    minutes = minutes % 60;

    return `${padTo2Digits(hours)}:${padTo2Digits(minutes)}:${padTo2Digits(seconds)}`;
}
/**
 * Gets all the queue roles of a member
 * @param server
 * @param member
 * @returns list of queue roles
 */
async function getQueueRoles(
    server: AttendingServerV2,
    member: GuildMember
): Promise<Role[]> {
    const queueChannels = await server.getQueueChannels();
    return [
        ...member.roles.cache
            .filter(role => queueChannels.some(queue => queue.queueName === role.name))
            .values()
    ];
}

/**
 * Default logger for button presses
 * @param interaction
 * @param buttonName
 * @param queueName
 */
function logButtonPress(
    interaction: ButtonInteraction<'cached'>,
    buttonName: string,
    queueName: string
): void {
    console.log(
        `[${cyan(
            new Date().toLocaleString('en-US', {
                timeZone: 'PST8PDT'
            })
        )} ` +
            `${yellow(interaction.guild.name)}]\n` +
            ` - User: ${interaction.user.username} (${interaction.user.id})\n` +
            ` - Server Id: ${interaction.guildId}\n` +
            ` - Button Pressed: ${magenta(buttonName)}\n` +
            ` - In Queue: ${queueName}`
    );
}

/**
 * Default logger for modal submits
 * @param interaction
 */
function logModalSubmit(interaction: ModalSubmitInteraction<'cached'>): void {
    console.log(
        `[${cyan(
            new Date().toLocaleString('en-US', {
                timeZone: 'PST8PDT'
            })
        )} ` +
            `${yellow(interaction.guild.name)}]\n` +
            ` - User: ${interaction.user.username} (${interaction.user.id})\n` +
            ` - Server Id: ${interaction.guildId}\n` +
            ` - Modal Used: ${magenta(interaction.customId)}`
    );
}

/**
 * Default logger for slash commands
 * @param interaction
 */
function logSlashCommand(interaction: ChatInputCommandInteraction<'cached'>): void {
    console.log(
        `[${cyan(
            new Date().toLocaleString('en-US', {
                timeZone: 'PST8PDT'
            })
        )} ` +
            `${yellow(interaction.guild.name)}]\n` +
            ` - User: ${interaction.user.username} (${interaction.user.id})\n` +
            ` - Server Id: ${interaction.guildId}\n` +
            ` - Command Used: ${magenta(interaction.toString())}`
    );
}

function addTimeOffset(date: Date, hours: number, minutes: number): Date {
    // might have problems with daylight saving
    return new Date(date.getTime() + hours * 60 * 60 * 1000 + minutes * 60 * 1000);
}

function getInteractionName(interaction: Interaction<'cached'>): string {
    if (interaction.isCommand()) {
        return interaction.commandName;
    }
    if (interaction.isButton()) {
        return interaction.component.label ?? interaction.customId;
    }
    if (interaction.isModalSubmit()) {
        return interaction.customId;
    }
    return 'Unsupported Interaction Type';
}

/**
 * Narrows the type down to category channel
 * @param channel any channel from a server
 * @returns type narrower
 */
function isCategoryChannel(
    channel: GuildBasedChannel | null | undefined
): channel is CategoryChannel {
    // shorthand syntax, coerces the type into a boolean
    return !!channel && 'type' in channel && channel.type === ChannelType.GuildCategory;
}

/**
 * Narrows the type down to text channel
 * @param channel any channel from a server
 * @returns type narrower
 */
function isTextChannel(
    channel: GuildBasedChannel | null | undefined
): channel is TextChannel {
    return !!channel && channel.type === ChannelType.GuildText;
}

/**
 * Narrows the type down to text channel and checks if the name is `queue`
 * @param channel any channel from a server
 * @returns type narrower
 */
function isQueueTextChannel(
    channel: GuildBasedChannel | null | undefined
): channel is TextChannel {
    return (
        !!channel && channel.type === ChannelType.GuildText && channel.name === 'queue'
    );
}

function isVoiceChannel(
    channel: GuildBasedChannel | null | undefined
): channel is VoiceChannel {
    return !!channel && channel.type === ChannelType.GuildVoice;
}

function centered(text: string): string {
    return (
        `${' '.repeat((process.stdout.columns - text.length) / 2)}` +
        `${text}` +
        `${' '.repeat((process.stdout.columns - text.length) / 2)}`
    );
}

function isValidChannelName(channelName: string): boolean {
    const invalidCharacters = /[ `!@#$%^&*()+=[\]{};':"\\|,.<>/?~]/;
    return (
        channelName.length <= 100 &&
        channelName.length > 0 &&
        !invalidCharacters.test(channelName)
    );
}

function isValidCategoryName(categoryName: string): boolean {
    return (
        categoryName.length <= 100 &&
        categoryName.length > 0 &&
        categoryName.trim().length > 0
    );
}

export {
    convertMsToTime,
    convertMsToShortTime,
    getQueueRoles,
    logButtonPress,
    logModalSubmit,
    logSlashCommand,
    centered,
    addTimeOffset,
    getInteractionName,
<<<<<<< HEAD
    isValidChannelName,
    isValidCategoryName
=======
    isCategoryChannel,
    isTextChannel,
    isQueueTextChannel,
    isVoiceChannel
>>>>>>> 5db1457b
};<|MERGE_RESOLUTION|>--- conflicted
+++ resolved
@@ -234,13 +234,10 @@
     centered,
     addTimeOffset,
     getInteractionName,
-<<<<<<< HEAD
     isValidChannelName,
-    isValidCategoryName
-=======
+    isValidCategoryName,
     isCategoryChannel,
     isTextChannel,
     isQueueTextChannel,
     isVoiceChannel
->>>>>>> 5db1457b
 };