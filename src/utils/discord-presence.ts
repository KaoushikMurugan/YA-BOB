import { ActivityType } from 'discord.js';
<<<<<<< HEAD
import { client } from '../global-states.js';
=======
import { client } from '../global-states';
import { cyan, green } from './command-line-colors';
>>>>>>> 3d61fef8

// You can't set the presence of a bot to Custom Status, so we can't use the general type of ActivityType
// If you give the presence type of Streaming, it shows up on discord as "Playing" instead of "Streaming"
// So we remove it from the list of types
// Not specifying a type will default to "Playing", so instead we enforce the type to be specified

type StaticBotPresence = {
    type: ActivityType.Playing | ActivityType.Listening | ActivityType.Watching;
    name: string;
};

// prettier replaces the tab between the type and the name with a space
// which isn't pretty at all

// prettier-ignore
const yabobRelatedPresenceList: StaticBotPresence[] = [
    // Bob The Builder
    { type: ActivityType.Watching,  name: 'Bob The Builder' },
    { type: ActivityType.Listening, name: 'Can We Fix It?' },
];

// prettier-ignore
const memePresenceList: StaticBotPresence[] = [
    // Memes
    { type: ActivityType.Listening, name: 'Never Gonna Give You Up' },
    { type: ActivityType.Watching,  name: 'Shrek' },
    { type: ActivityType.Listening, name: 'Crave Rave' },
    { type: ActivityType.Listening, name: 'All Star' },
    { type: ActivityType.Listening, name: 'Dragostea Din Tei' },
    { type: ActivityType.Listening, name: 'HEYYEYAAEYAAAEYAEYAA' },
    { type: ActivityType.Playing,   name: 'Did you know that yabob is a real place?' },
];

// prettier-ignore
const csPresenceList: StaticBotPresence[] = [
    // CS real
    { type: ActivityType.Watching,  name: 'you squash your bugs' },
    { type: ActivityType.Watching,  name: 'you code' },
    { type: ActivityType.Watching,  name: 'Lectures' },
    { type: ActivityType.Watching,  name: 'Midterm Review' },
    { type: ActivityType.Watching,  name: 'Finals Review' },
    { type: ActivityType.Watching,  name: 'Hello World Tutorial' },
    { type: ActivityType.Watching,  name: 'Coding Tutorials' },
    { type: ActivityType.Playing,   name: 'Manifesting an A' },
    { type: ActivityType.Playing,   name: 'gdb' },
    { type: ActivityType.Playing,   name: 'vscode' },
    { type: ActivityType.Playing,   name: 'leetcode' },
    { type: ActivityType.Playing,   name: 'hackerrank' },
    { type: ActivityType.Playing,   name: 'codeforces' },
];

// prettier-ignore
const csMemesPresenceList: StaticBotPresence[] = [
    // CS Memes
    { type: ActivityType.Playing,   name: 'Faster than Internet Explorer' },
    { type: ActivityType.Playing,   name: 'Changing the TV input' },
    { type: ActivityType.Playing,   name: 'Never sudo rm -rf /' },
    { type: ActivityType.Playing,   name: 'crtl + C, ctrl + V' },
    { type: ActivityType.Playing,   name: 'cmd + C, cmd + V' },
    { type: ActivityType.Watching,  name: 'vim or emacs?' },
    { type: ActivityType.Playing,   name: 'git commit -m "fix"' },
    { type: ActivityType.Playing,   name: '#define true (rand() > 10)' },
    { type: ActivityType.Playing,   name: 'did you mean "XOR" or "OR"?' },
    { type: ActivityType.Playing,   name: "Don't use whitespace in C challenge" },
    { type: ActivityType.Playing,   name: '5!=120' },
    { type: ActivityType.Playing,   name: '1 + 1 = 10' },
    { type: ActivityType.Playing,   name: "It's not a bug, it's a feature" },
    { type: ActivityType.Playing,   name: 'You probably need a <br>' },
    { type: ActivityType.Playing,   name: 'I can\'t fix code' },
    { type: ActivityType.Playing,   name: 'How do I exit vim?' },
    { type: ActivityType.Playing,   name: 'Requires 0.000025 years of experience to use' },
    { type: ActivityType.Playing,   name: 'StackOverflow' },
    { type: ActivityType.Playing,   name: 'If the compiler knows what\'s wrong, why won\'t it fix it for me?' },
    { type: ActivityType.Playing,   name: 'RECAPTCHA for 10 hours' },
    { type: ActivityType.Playing,   name: 'Watching Lectures at 1.5x' },
    { type: ActivityType.Playing,   name: 'Watching Lectures at 2x' },
    { type: ActivityType.Playing,   name: `exec(s:='print("exec(s:=%r)"%s)')` }, // Quine
];

// prettier-ignore
const helloWorldPresenceList: StaticBotPresence[] = [
    // Hello World in different languages
    { type: ActivityType.Playing,   name: 'printf("Hello World");' }, // c
    { type: ActivityType.Playing,   name: 'System.out.println("Hello World");' }, // java
    { type: ActivityType.Playing,   name: 'print("Hello World")' }, // python
    { type: ActivityType.Playing,   name: 'puts "Hello World"' }, // ruby
    { type: ActivityType.Playing,   name: 'cout << "Hello World";' }, // c++
    { type: ActivityType.Playing,   name: 'console.log("Hello World");' }, // javascript
    { type: ActivityType.Playing,   name: 'fmt.Println("Hello World");' }, // go
    { type: ActivityType.Playing,   name: 'println!("Hello World"); // rust' }, // rust
    { type: ActivityType.Playing,   name: 'System.Console.WriteLine("Hello World");' }, // C#
    { type: ActivityType.Playing,   name: 'println("Hello World")' }, // swift
    { type: ActivityType.Playing,   name: "writeln ('Hello, world.');" }, // pascal
    { type: ActivityType.Playing,   name: 'echo "Hello World";' }, // php
    { type: ActivityType.Playing,   name: '(print "Hello World")' }, // lisp
    { type: ActivityType.Playing,   name: 'print *, "Hello World"' }, // fortran
    { type: ActivityType.Playing,   name: '10 PRINT "Hello World!"' }, // BASIC
    { type: ActivityType.Playing,   name: 'DISPLAY "Hello World!"' }, // cobol
    { type: ActivityType.Playing,   name: '++++++++++[>+++++++>++++++++++>+++<<<-]>++.>+.+++++++\
..+++.>++.<<+++++++++++++++.>.+++.------.--------.>+.' }, // brainf**k
    { type: ActivityType.Playing,   name: '(=<`#9]~6ZY327Uv4-QsqpMn&+Ij"\'E%e{Ab~w=_:]\
Kw%o44Uqp0/Q?xNvL:`H%c#DD2^WV>gY;dts76qKJImZkj' } // malbolge
];

/**
 * These presences might depend on the client object
 * so they need to be dynamically created
 * @remark client object should not be referenced as the top level yet before branch 38
 */
const dynamicPresenceList: Array<() => StaticBotPresence> = [
    // Number of servers, numGuilds: number
    () => {
        return {
            type: ActivityType.Watching,
            name: `${client.guilds.cache.size} servers`
        };
    }
];

let previousPresence: StaticBotPresence | undefined = undefined;

const presenceTypeMap = new Map<ActivityType, string>([
    [ActivityType.Playing, 'Playing'],
    [ActivityType.Watching, 'Watching'],
    [ActivityType.Listening, 'Listening to']
]);

/**
 * Sets the bot's presence to a random one from the list
 * @remark Consecutive calls to this function will not result in the same presence
 */
function updatePresence(): void {
    let selectedPresenceList: StaticBotPresence[];
    const rand = Math.random(); // gaurantueed to be between 0 and 1
    if (rand < 0.05) {
        // 5% chance of yabob related presence
        selectedPresenceList = yabobRelatedPresenceList;
    } else if (rand < 0.2) {
        // 15% chance of meme presence
        selectedPresenceList = memePresenceList;
    } else if (rand < 0.5) {
        // 30% chance of cs presence
        selectedPresenceList = csPresenceList;
    } else if (rand < 0.75) {
        // 25% chance of cs meme presence
        selectedPresenceList = csMemesPresenceList;
    } else if (rand < 0.95) {
        // 20% chance of hello world example presence
        selectedPresenceList = helloWorldPresenceList;
    } else {
        // 5% chance of dynamic presence
        selectedPresenceList = dynamicPresenceList.map(presenceFunc => presenceFunc());
    }
    const newPresence = selectedPresenceList.filter(
        botPresence => botPresence !== previousPresence
    )[Math.floor(Math.random() * selectedPresenceList.length)];
    if (
        newPresence === undefined ||
        newPresence.name === undefined ||
        newPresence.type === undefined
    ) {
        // This only happens if the presenceList is empty
        // TS doesn't like that, so we have to check for it
        return;
    }
    client.user?.setPresence({
        activities: [newPresence]
    });
    previousPresence = newPresence;
    console.log(
        `[${cyan(
            new Date().toLocaleString('en-US', {
                timeZone: 'PST8PDT'
            })
        )} ` +
            `${green(`Global`)}] Updated presence to ` +
            `${presenceTypeMap.get(newPresence.type)}: ${newPresence.name}`
    );
}

export { updatePresence };<|MERGE_RESOLUTION|>--- conflicted
+++ resolved
@@ -1,10 +1,6 @@
 import { ActivityType } from 'discord.js';
-<<<<<<< HEAD
 import { client } from '../global-states.js';
-=======
-import { client } from '../global-states';
-import { cyan, green } from './command-line-colors';
->>>>>>> 3d61fef8
+import { cyan, green } from './command-line-colors.js';
 
 // You can't set the presence of a bot to Custom Status, so we can't use the general type of ActivityType
 // If you give the presence type of Streaming, it shows up on discord as "Playing" instead of "Streaming"
