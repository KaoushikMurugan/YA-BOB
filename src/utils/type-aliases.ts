/** @module Utilities */

import {
    APIApplicationCommandOptionChoice,
    BaseMessageOptions,
    RESTPostAPIChatInputApplicationCommandsJSONBody,
    SelectMenuComponentOptionData,
    Snowflake
} from 'discord.js';
import { AttendingServerV2 } from '../attending-server/base-attending-server.js';
import { QueueError, ServerError } from './error-types.js';

/**
 * Marks 1 property in T as required.
 * @see https://stackoverflow.com/questions/69327990/how-can-i-make-one-property-non-optional-in-a-typescript-type
 */
type WithRequired<T, K extends keyof T> = T & { [P in K]-?: T[P] & NonNullable<T[P]> };

/**
 * Utility alias for T | undefined, shorter and more readable
 * @remark
 * - Use this when the `T?` syntax is unavailable such as function return types
 * - Otherwise prefer `T?`
 */
type Optional<T> = T | undefined;

/**
 * Remove all methods from a class
 */
type NoMethod<T> = Pick<
    T,
    {
        [K in keyof T]: T[K] extends (...params: unknown[]) => unknown ? never : K;
    }[keyof T]
>;

type ConstNoMethod<T> = Readonly<NoMethod<T>>;

/**
 * Non exception based error types
 */
type Result<T, E extends Error = Error> =
    | { ok: true; value: T }
    | { ok: false; error: E };

type ServerResult<T> = Result<T, ServerError>;

type QueueResult<T> = Result<T, QueueError>;

const Ok = <T>(val: T): { ok: true; value: T } => ({ ok: true, value: val });

const Err = <E extends Error>(err: E): { ok: false; error: E } => ({
    ok: false,
    error: err
});

// These are just aliases to make keys of collections easier to read

/** string */
type GuildId = Snowflake;

/** string */
type GuildMemberId = Snowflake;

/** string */
type CategoryChannelId = Snowflake;

/** string */
type TextBasedChannelId = Snowflake;

/** string */
type MessageId = Snowflake;

/** number */
type RenderIndex = number;

/**
 * Represents a help message that can be displayed in the help channels or through the /help command
 */
type HelpMessage = {
    /**
     * Data directly passed to the SlashCommandBuilder of /help
     * Structure: {name: string, value: string}
     */
    nameValuePair: APIApplicationCommandOptionChoice<string>;
    /** if the message should be displayed in the help channel */
    useInHelpChannel: boolean;
    /** if the message can be displayed in the help command */
    useInHelpCommand: boolean;
    /** The actual message to be displayed */
    message: BaseMessageOptions;
    /** Emoji corresponding to the commmand. Used in select menus */
    emoji?: string;
};

// Used in interaction handlers

/**
 * A function that builds the settings menu embed
 */
type SettingsMenuConstructor = (
    server: AttendingServerV2,
    channelId: string,
    isDm: boolean,
    updateMessage: Optional<string>
) => BaseMessageOptions;

/**
 * SimpleEmbed return type
 */
type YabobEmbed = BaseMessageOptions;

/**
 * Location of a MessageComponent (i.e. button, modal, select menu)
 * 'dm' - component is in a DM
 * 'queue' - component is in a queue channel
 * 'other' - component is in a non-queue guild channel
 */
type ComponentLocation = 'dm' | 'queue' | 'other';

/**
 * Represents an optional role id that YABOB keeps track of
 * - Snowflake or one of the SpecialRoleValues
 * - Be **very careful** with this type, it's just an alias for a string
 */
type OptionalRoleId = Snowflake | SpecialRoleValues;

/**
 * Special role values to represent missing access level roles
 * - NotSet: the role was never configured
 * - Deleted: the role was deleted through Events.GuildRoleDelete
 * The values are also keys, so we can use the `in` operator to test if a string is NotSet or Deleted
 */
enum SpecialRoleValues {
    NotSet = 'NotSet',
    Deleted = 'Deleted'
}

/** type to couple the entires of an object with the key value types */
type Entries<T> = {
    [K in keyof T]: [K, T[K]];
}[keyof T][];

/**
 * Compile time check to make sure that a enum's key and value are exactly the same
 * @example
 * ```ts
 * type A = EnsureCorrectEnum<typeof ButtonNames>;
 * ```
 */
type EnsureCorrectEnum<T extends { [K in Exclude<keyof T, number>]: K }> = true;

/**
 * Represents 1 option inside the main settings menu
 *
 * `selectMenuOptionData` is directly passed to the StringSelectMenuBuilder.addOptions method
 *
 * `useInSettingsCommand` is whether to use in /settings options
 *
 * `menu` is a function that returns an embed of the actual menu
 * */
type SettingsMenuOption = {
    /**
     * This is directly passed to the StringSelectMenuBuilder.addOptions method
     */
    selectMenuOptionData: SelectMenuComponentOptionData;
    /**
     * Whether to use in /settings options
     * @remark reuses `selectMenuOptionData` to generate the option
     */
    useInSettingsCommand: boolean;
    /** A function that returns an embed of the actual menu */
    menu: SettingsMenuConstructor;
};

/** Type alias for interaction extensions */
type CommandData = ReadonlyArray<RESTPostAPIChatInputApplicationCommandsJSONBody>;

<<<<<<< HEAD
// https://stackoverflow.com/questions/39494689/is-it-possible-to-restrict-number-to-a-certain-range
type Enumerate<N extends number, Acc extends number[] = []> = Acc['length'] extends N
    ? Acc[number]
    : Enumerate<N, [...Acc, Acc['length']]>;

type IntRange<F extends number, T extends number> = Exclude<Enumerate<T>, Enumerate<F>>;

type SimpleTimeZone = {
    sign: '+' | '-';
    hours: number;
    minutes: 0 | 30 | 45;
=======
type HelperRolesData = {
    /** The user id of the helper */
    helperId: GuildMemberId;
    /** Thbe queues for which the helper is assigned */
    queues: string[];
>>>>>>> 60b06794
};

export {
    /** Types */
    WithRequired,
    Optional,
    OptionalRoleId,
    SpecialRoleValues,
    NoMethod,
    ConstNoMethod,
    Result,
    Ok, // these 2 arrow functions comes withe the Result<T, E> types so they are placed here
    Err,
    ServerResult,
    QueueResult,
    HelpMessage,
    Entries,
    EnsureCorrectEnum,
    SettingsMenuOption,
    CommandData,
<<<<<<< HEAD
    Enumerate,
    IntRange,
    SimpleTimeZone,
=======
    HelperRolesData,
>>>>>>> 60b06794
    /** Aliases */
    GuildId,
    GuildMemberId,
    CategoryChannelId,
    MessageId,
    RenderIndex,
    TextBasedChannelId,
    /** Callback Types */
    SettingsMenuConstructor,
    /** Component Types */
    YabobEmbed,
    ComponentLocation
};<|MERGE_RESOLUTION|>--- conflicted
+++ resolved
@@ -176,25 +176,17 @@
 /** Type alias for interaction extensions */
 type CommandData = ReadonlyArray<RESTPostAPIChatInputApplicationCommandsJSONBody>;
 
-<<<<<<< HEAD
-// https://stackoverflow.com/questions/39494689/is-it-possible-to-restrict-number-to-a-certain-range
-type Enumerate<N extends number, Acc extends number[] = []> = Acc['length'] extends N
-    ? Acc[number]
-    : Enumerate<N, [...Acc, Acc['length']]>;
-
-type IntRange<F extends number, T extends number> = Exclude<Enumerate<T>, Enumerate<F>>;
-
 type SimpleTimeZone = {
     sign: '+' | '-';
     hours: number;
     minutes: 0 | 30 | 45;
-=======
+};
+
 type HelperRolesData = {
     /** The user id of the helper */
     helperId: GuildMemberId;
-    /** Thbe queues for which the helper is assigned */
+    /** The queues for which the helper is assigned */
     queues: string[];
->>>>>>> 60b06794
 };
 
 export {
@@ -215,13 +207,8 @@
     EnsureCorrectEnum,
     SettingsMenuOption,
     CommandData,
-<<<<<<< HEAD
-    Enumerate,
-    IntRange,
     SimpleTimeZone,
-=======
     HelperRolesData,
->>>>>>> 60b06794
     /** Aliases */
     GuildId,
     GuildMemberId,
