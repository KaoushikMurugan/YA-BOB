/** @module Utilities */

import {
    APIApplicationCommandOptionChoice,
    BaseMessageOptions,
    RESTPostAPIApplicationCommandsJSONBody,
    SelectMenuComponentOptionData,
    Snowflake
} from 'discord.js';
import { AttendingServerV2 } from '../attending-server/base-attending-server.js';
import { QueueError, ServerError } from './error-types.js';

/**
 * Marks 1 property in T as required.
 * @see https://stackoverflow.com/questions/69327990/how-can-i-make-one-property-non-optional-in-a-typescript-type
 */
type WithRequired<T, K extends keyof T> = T & { [P in K]-?: T[P] & NonNullable<T[P]> };

/**
 * Utility alias for T | undefined, shorter and more readable
 * @remark
 * - Use this when the `T?` syntax is unavailable such as function return types
 * - Otherwise prefer `T?`
 */
type Optional<T> = T | undefined;

/**
 * Remove all methods from a class
 */
type NoMethod<T> = Pick<
    T,
    {
        [K in keyof T]: T[K] extends (...params: unknown[]) => unknown ? never : K;
    }[keyof T]
>;

type ConstNoMethod<T> = Readonly<NoMethod<T>>;

/**
 * Non exception based error types
 */
type Result<T, E extends Error = Error> =
    | { ok: true; value: T }
    | { ok: false; error: E };

type ServerResult<T> = Result<T, ServerError>;

type QueueResult<T> = Result<T, QueueError>;

const Ok = <T>(val: T): { ok: true; value: T } => ({ ok: true, value: val });

const Err = <E extends Error>(err: E): { ok: false; error: E } => ({
    ok: false,
    error: err
});

// These are just aliases to make keys of collections easier to read

/** string */
type GuildId = Snowflake;

/** string */
type GuildMemberId = Snowflake;

/** string */
type CategoryChannelId = Snowflake;

/** string */
type TextBasedChannelId = Snowflake;

/** string */
type MessageId = Snowflake;

/** number */
type RenderIndex = number;

/**
 * Represents a help message that can be displayed in the help channels or through the /help command
 */
type HelpMessage = {
    /**
     * Data directly passed to the SlashCommandBuilder of /help
     * Structure: {name: string, value: string}
     */
    nameValuePair: APIApplicationCommandOptionChoice<string>;
    /** if the message should be displayed in the help channel */
    useInHelpChannel: boolean;
    /** if the message can be displayed in the help command */
    useInHelpCommand: boolean;
    /** The actual message to be displayed */
    message: BaseMessageOptions;
};

// Used in interaction handlers

/**
 * A function that builds the settings menu embed
 */
type SettingsMenuConstructor = (
    server: AttendingServerV2,
    channelId: string,
    isDm: boolean,
    updateMessage: Optional<string>
) => BaseMessageOptions;

/**
 * SimpleEmbed return type
 */
type YabobEmbed = BaseMessageOptions;

/**
 * Location of a MessageComponent (i.e. button, modal, select menu)
 * 'dm' - component is in a DM
 * 'queue' - component is in a queue channel
 * 'other' - component is in a non-queue guild channel
 */
type ComponentLocation = 'dm' | 'queue' | 'other';

/**
 * Represents an optional role id that YABOB keeps track of
 * - Snowflake or one of the SpecialRoleValues
 * - Be **very careful** with this type, it's just an alias for a string
 */
type OptionalRoleId = Snowflake | SpecialRoleValues;

/**
 * Special role values to represent missing access level roles
 * - NotSet: the role was never configured
 * - Deleted: the role was deleted through Events.GuildRoleDelete
 * The values are also keys, so we can use the `in` operator to test if a string is NotSet or Deleted
 */
enum SpecialRoleValues {
    NotSet = 'NotSet',
    Deleted = 'Deleted'
}

/** type to couple the entires of an object with the key value types */
type Entries<T> = {
    [K in keyof T]: [K, T[K]];
}[keyof T][];

/**
 * Compile time check to make sure that a enum's key and value are exactly the same
 * @example
 * ```ts
 * type A = EnsureCorrectEnum<typeof ButtonNames>;
 * ```
 */
type EnsureCorrectEnum<T extends { [K in Exclude<keyof T, number>]: K }> = true;

/** Represents 1 option inside the main settings menu */
type SettingsMenuOption = {
    /**
     * This is directly passed to the SelectMenuBuilder.addOptions method
     */
    optionData: SelectMenuComponentOptionData;
    /** A function that returns an embed of the actual menu */
    menu: SettingsMenuConstructor;
};

/** Type alias for interaction extensions */
type CommandData = ReadonlyArray<RESTPostAPIApplicationCommandsJSONBody>;

export {
    /** Types */
    WithRequired,
    Optional,
    OptionalRoleId,
    SpecialRoleValues,
    NoMethod,
    ConstNoMethod,
    Result,
<<<<<<< HEAD
    Ok, // these 2 arrow functions comes with the Result<T,E> types so they are placed here
=======
    Ok, // these 2 arrow functions comes withe the Result<T, E> types so they are placed here
>>>>>>> d358ecb6
    Err,
    ServerResult,
    QueueResult,
    HelpMessage,
    Entries,
    EnsureCorrectEnum,
    SettingsMenuOption,
    CommandData,
    /** Aliases */
    GuildId,
    GuildMemberId,
    CategoryChannelId,
    MessageId,
    RenderIndex,
    TextBasedChannelId,
    /** Callback Types */
    SettingsMenuConstructor,
    /** Component Types */
    YabobEmbed,
    ComponentLocation
};<|MERGE_RESOLUTION|>--- conflicted
+++ resolved
@@ -170,11 +170,7 @@
     NoMethod,
     ConstNoMethod,
     Result,
-<<<<<<< HEAD
-    Ok, // these 2 arrow functions comes with the Result<T,E> types so they are placed here
-=======
     Ok, // these 2 arrow functions comes withe the Result<T, E> types so they are placed here
->>>>>>> d358ecb6
     Err,
     ServerResult,
     QueueResult,
