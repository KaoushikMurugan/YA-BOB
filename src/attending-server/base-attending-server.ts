--- conflicted
+++ resolved
@@ -28,17 +28,7 @@
 import { QueueBackup, ServerBackup } from '../models/backups.js';
 import { Helpee, Helper } from '../models/member-states.js';
 import { blue, green, red } from '../utils/command-line-colors.js';
-<<<<<<< HEAD
-import {
-    convertMsToTime,
-    isCategoryChannel,
-    isQueueTextChannel,
-    isTextChannel,
-    isVoiceBasedChannel
-} from '../utils/util-functions.js';
-=======
 import { EmbedColor, SimpleEmbed } from '../utils/embed-helper.js';
->>>>>>> 66cd14d6
 import {
     CategoryChannelId,
     GuildId,
@@ -69,11 +59,7 @@
 import {
     getExistingQueueChannels,
     initializationCheck,
-<<<<<<< HEAD
-    sendInviteIfNotInVBC,
-=======
-    sendVoiceChannelInvite,
->>>>>>> 66cd14d6
+    sendVoiceChannelInviteIfNotInVBC,
     setHelpChannelVisibility,
     updateCommandHelpChannels
 } from './guild-actions.js';
@@ -662,16 +648,10 @@
         if (currentlyHelpingQueues.size === 0 || !helperObject) {
             throw ExpectedServerErrors.notHosting;
         }
-<<<<<<< HEAD
+
         const helperVoiceBasedChannel = helperMember.voice.channel;
         if (helperVoiceBasedChannel === null) {
             throw ExpectedServerErrors.notInVBC;
-=======
-
-        const helperVoiceChannel = helperMember.voice.channel;
-        if (helperVoiceChannel === null) {
-            throw ExpectedServerErrors.notInVC;
->>>>>>> 66cd14d6
         }
 
         const nonEmptyQueues = currentlyHelpingQueues.filter(queue => queue.length !== 0);
@@ -692,11 +672,7 @@
         const student = await queueToDequeue.dequeueWithHelper(helperMember);
         helperObject.helpedMembers.push(student);
         const [inviteStatus] = await Promise.all([
-<<<<<<< HEAD
-            sendInviteIfNotInVBC(student.member, helperVoiceBasedChannel),
-=======
-            sendVoiceChannelInvite(student.member, helperVoiceChannel),
->>>>>>> 66cd14d6
+            sendVoiceChannelInviteIfNotInVBC(student.member, helperVoiceBasedChannel),
             ...this.serverExtensions.map(extension =>
                 extension.onDequeueFirst(this, student)
             )
@@ -733,16 +709,10 @@
         if (currentlyHelpingQueues.size === 0 || !helperObject) {
             throw ExpectedServerErrors.notHosting;
         }
-<<<<<<< HEAD
+
         const helperVoiceBasedChannel = helperMember.voice.channel;
         if (helperVoiceBasedChannel === null) {
             throw ExpectedServerErrors.notInVBC;
-=======
-
-        const helperVoiceChannel = helperMember.voice.channel;
-        if (helperVoiceChannel === null) {
-            throw ExpectedServerErrors.notInVC;
->>>>>>> 66cd14d6
         }
 
         let student: Readonly<Helpee>;
@@ -774,11 +744,7 @@
 
         helperObject.helpedMembers.push(student);
         const [inviteStatus] = await Promise.all([
-<<<<<<< HEAD
-            sendInviteIfNotInVBC(student.member, helperVoiceBasedChannel),
-=======
-            sendVoiceChannelInvite(student.member, helperVoiceChannel),
->>>>>>> 66cd14d6
+            sendVoiceChannelInviteIfNotInVBC(student.member, helperVoiceBasedChannel),
             ...this.serverExtensions.map(extension =>
                 extension.onDequeueFirst(this, student)
             )
@@ -841,12 +807,8 @@
         if (!isVoiceBasedChannel(newVoiceState.channel)) {
             return;
         }
-<<<<<<< HEAD
+
         const voiceBasedChannel = newVoiceState.channel;
-=======
-
-        const voiceChannel = newVoiceState.channel;
->>>>>>> 66cd14d6
         const memberIsStudent = this._helpers.some(helper =>
             helper.helpedMembers.some(
                 helpedMember => helpedMember.member.id === member.id
