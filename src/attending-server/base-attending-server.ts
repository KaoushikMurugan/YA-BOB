--- conflicted
+++ resolved
@@ -947,17 +947,10 @@
     }
 
     /**
-<<<<<<< HEAD
-     * Sends `message` to the logging channel, if logging is enabled
-     * @param message
-     */
-    async sendLogMessage(message: BaseMessageOptions | string): Promise<void> {
-=======
      * Sends the log message to the logging channel if it's set up
      * @param message
      */
     sendLogMessage(message: BaseMessageOptions | string): void {
->>>>>>> 2eda1d1a
         if (this._loggingChannel) {
             this._loggingChannel.send(message).catch(e => {
                 console.error(red(`Failed to send logs to ${this.guild.name}.`));
@@ -966,7 +959,6 @@
         }
     }
 
-<<<<<<< HEAD
     /**
      * Creates a new category with `categoryName` and creates `numOfChannels` voice channels with the name `channelName` within the category
      * @param categoryName
@@ -1023,8 +1015,6 @@
         }
     }
 
-=======
->>>>>>> 2eda1d1a
     /**
      * Sends the VC invite to the student after successful dequeue
      * @param helperObject
