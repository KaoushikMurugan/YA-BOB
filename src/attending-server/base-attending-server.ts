/** @module AttendingServerV2 */
import {
    BaseMessageOptions,
    CategoryChannel,
    ChannelType,
    Collection,
    Guild,
    GuildMember,
    Role,
    Snowflake,
    TextChannel,
    VoiceState
} from 'discord.js';
import type { Logger } from 'pino';
import { environment } from '../environment/environment-manager.js';
import { ServerExtension } from '../extensions/extension-interface.js';
import { GoogleSheetServerExtension } from '../extensions/google-sheet-logging/google-sheet-server-extension.js';
import { CalendarServerExtension } from '../extensions/session-calendar/calendar-server-extension.js';
import { LOGGER } from '../global-states.js';
import { AutoClearTimeout, HelpQueue } from '../help-queue/help-queue.js';
import {
    AccessLevelRole,
    AccessLevelRoleIds,
    accessLevelRoleConfigs
} from '../models/access-level-roles.js';
import { QueueBackup, ServerBackup } from '../models/backups.js';
import { Helpee, Helper } from '../models/member-states.js';
import { blue, green, red } from '../utils/command-line-colors.js';
<<<<<<< HEAD
import {
    convertMsToTime,
    isCategoryChannel,
    isQueueTextChannel,
    isChatTextChannel,
    isTextChannel,
    isVoiceChannel
} from '../utils/util-functions.js';
=======
import { EmbedColor, SimpleEmbed } from '../utils/embed-helper.js';
>>>>>>> d18d8074
import {
    CategoryChannelId,
    GuildId,
    GuildMemberId,
    HelperRolesData,
    Optional,
    OptionalRoleId,
    SimpleTimeZone,
    SpecialRoleValues,
    WithRequired
} from '../utils/type-aliases.js';
import {
    convertMsToTime,
    isCategoryChannel,
    isQueueTextChannel,
    isTextChannel,
    isVoiceChannel
} from '../utils/util-functions.js';
import { ExpectedServerErrors } from './expected-server-errors.js';
import {
    backupQueueData,
    loadExternalServerData,
    // eslint-disable-next-line @typescript-eslint/no-unused-vars
    useFullBackup,
    // it is used idk why it complains
    // eslint-disable-next-line @typescript-eslint/no-unused-vars
    useSettingsBackup
} from './firebase-backup.js';
import {
    initializationCheck,
    sendInvite,
    setHelpChannelVisibility,
    updateCommandHelpChannels
} from './guild-actions.js';
import { RoleConfigMenuForServerInit } from './server-settings-menus.js';

/**
 * Wrapper for TextChannel
 * - Guarantees that a queueName and parentCategoryId exists
 */
type QueueChannel = Readonly<{
    queueChannelObj: TextChannel;
    chatChannelObj: TextChannel;
    queueName: string;
    parentCategoryId: CategoryChannelId;
}>;

/**
 * The possible settings of each server
 */
type ServerSettings = {
    /** Message sent to students after they leave */
    afterSessionMessage: string;
    /** Optional, channel where yabob will log message. if undefined, don't log on the server */
    loggingChannel?: TextChannel;
    /** Automatically give new members the student role */
    autoGiveStudentRole: boolean;
    /** Prompt modal asking for help topic when a user joins a queue */
    promptHelpTopic: boolean;
    /** Track data in Google sheet if true */
    sheetTracking: boolean;
    /**
     * Role IDs are always snowflake strings (i.e. they are strings that only consist of numbers)
     * @see https://discord.com/developers/docs/reference#snowflakes
     * @remark Special values for role IDs:
     * - 'NotSet' means that the role is not set
     * - 'Deleted' means that the role was deleted
     */
    accessLevelRoleIds: AccessLevelRoleIds;
    /**
     * Timezone of the server, defaults to utc (sign = +, hours = 0, minutes = 0)
     */
    timezone: SimpleTimeZone;
};

/**
 * Represents 1 server that this YABOB is a member of.
 * - Public functions can be accessed by the command handler
 * - Variables with an underscore has a public getter, but only mutable inside the class
 */
class AttendingServer {
    /**
     * All the servers that YABOB is managing
     * @remark Do NOT call the {@link AttendingServer} methods (except getters)
     * without passing through a interaction handler first
     * - equivalent to the old attendingServers global object
     */
    private static readonly allServers: Collection<GuildId, AttendingServer> =
        new Collection();
    /**
     * Unique helpers (both active and paused)
     * - Key is GuildMember.id
     */
    private _helpers: Collection<GuildMemberId, Helper> = new Collection();
    /**
     * All the queues of this server
     * - Key is CategoryChannel.id of the parent category of #queue
     */
    private _queues: Collection<CategoryChannelId, HelpQueue> = new Collection();
    /**
     * Cached result of {@link getQueueChannels}
     */
    private queueChannelsCache: QueueChannel[] = [];
    /**
     * Server settings. An firebase update is requested as soon as this changes
     */
    private settings: ServerSettings = {
        afterSessionMessage: '',
        autoGiveStudentRole: false,
        promptHelpTopic: true,
        sheetTracking: false,
        accessLevelRoleIds: {
            botAdmin: SpecialRoleValues.NotSet,
            staff: SpecialRoleValues.NotSet,
            student: SpecialRoleValues.NotSet
        },
        timezone: {
            sign: '-',
            hours: 7,
            minutes: 0
        }
    };

    private logger: Logger;

    protected constructor(
        readonly guild: Guild,
        readonly serverExtensions: ReadonlyArray<ServerExtension>
    ) {
        this.logger = LOGGER.child({ guild: this.guild.name });
    }

    /**
     * Number of correctly initialized AttendingServers
     */
    static get activeServersCount(): number {
        return AttendingServer.allServers.size;
    }

    /** All the access level role ids */
    get accessLevelRoleIds(): AccessLevelRoleIds {
        return this.settings.accessLevelRoleIds;
    }

    /** The after session message string. Empty string if not set */
    get afterSessionMessage(): string {
        return this.settings.afterSessionMessage;
    }

    /** whether to automatically give new members the student role */
    get autoGiveStudentRole(): boolean {
        return this.settings.autoGiveStudentRole;
    }

    /** bot admin role id */
    get botAdminRoleID(): OptionalRoleId {
        return this.settings.accessLevelRoleIds.botAdmin;
    }

    get guildId(): Snowflake {
        return this.guild.id;
    }

    /** All the helpers on this server, both active and paused */
    get helpers(): ReadonlyMap<string, Helper> {
        return this._helpers;
    }

    /** Timezone of the server */
    get timezone(): Readonly<SimpleTimeZone> {
        return this.settings.timezone;
    }

    /**
     * Returns true if the server is in serious mode
     * @returns boolean, defaults to false if no queues exist on this server
     */
    get isSerious(): boolean {
        return this.queues[0]?.isSerious ?? false;
    }

    /** The logging channel on this server. undefined if not set */
    get loggingChannel(): Optional<TextChannel> {
        return this.settings.loggingChannel;
    }

    /** whether to prompt modal asking for help topic when a user joins a queue */
    get promptHelpTopic(): boolean {
        return this.settings.promptHelpTopic;
    }

    /** Track data in Google sheet if true */
    get sheetTracking(): boolean {
        return this.settings.sheetTracking;
    }

    /** Auto clear values of a queue, undefined if not set */
    get queueAutoClearTimeout(): Optional<AutoClearTimeout> {
        return this._queues.first()?.timeUntilAutoClear;
    }

    /** List of category channel IDs on this server */
    get categoryChannelIDs(): ReadonlyArray<CategoryChannelId> {
        return [...this._queues.keys()];
    }

    /** List of queues on this server */
    get queues(): ReadonlyArray<HelpQueue> {
        return [...this._queues.values()];
    }

    /**
     * Returns an array of the roles for this server in the order [Bot Admin, Helper, Student]
     */
    get sortedAccessLevelRoles() {
        return [
            {
                key: 'botAdmin',
                displayName: accessLevelRoleConfigs.botAdmin.displayName,
                id: this.settings.accessLevelRoleIds.botAdmin
            },
            {
                key: 'staff',
                displayName: accessLevelRoleConfigs.staff.displayName,
                id: this.settings.accessLevelRoleIds.staff
            },
            {
                key: 'student',
                displayName: accessLevelRoleConfigs.student.displayName,
                id: this.settings.accessLevelRoleIds.student
            }
        ] as const;
    }

    /** staff role id */
    get staffRoleID(): OptionalRoleId {
        return this.settings.accessLevelRoleIds.staff;
    }

    /** student role id, this is the everyone role if "@everyone is student" is selected */
    get studentRoleID(): OptionalRoleId {
        return this.settings.accessLevelRoleIds.student;
    }

    /** All the students that are currently in a queue */
    get studentsInAllQueues(): ReadonlyArray<Helpee> {
        return this.queues.flatMap(queue => queue.students);
    }

    /**
     * Returns the highest access level role of a member.
     * Undefined if the member doesn't have any
     */
    getHighestAccessLevelRole(member: GuildMember): Optional<AccessLevelRole> {
        const highestRole = this.sortedAccessLevelRoles
            .map(role => role.id)
            .filter(roleId => member.roles.cache.has(roleId))
            .at(0);
        return this.sortedAccessLevelRoles.find(role => role.id === highestRole)?.key;
    }

    /**
     * Asynchronously creates a YABOB instance for 1 server
     * @param guild the server for YABOB to join
     * @returns a created instance of YABOB
     * @throws {Error} if any setup functions fail (uncaught)
     */
    static async create(guild: Guild): Promise<AttendingServer> {
        await initializationCheck(guild);
        // Load ServerExtensions here
        const serverExtensions: ServerExtension[] = environment.disableExtensions
            ? []
            : await Promise.all([
                  GoogleSheetServerExtension.load(guild),
                  CalendarServerExtension.load(guild)
              ]);
        const server = new AttendingServer(guild, serverExtensions);
        const externalBackup = environment.disableExtensions
            ? undefined
            : await loadExternalServerData(guild.id);
        if (externalBackup !== undefined) {
            server.loadBackup(externalBackup);
        }
        const missingRoles = server.sortedAccessLevelRoles.filter(
            role =>
                role.id === SpecialRoleValues.NotSet ||
                role.id === SpecialRoleValues.Deleted ||
                !guild.roles.cache.has(role.id)
        );
        if (missingRoles.length > 0) {
            guild
                .fetchOwner()
                .then(owner => owner.send(RoleConfigMenuForServerInit(server, false)))
                .catch(err => LOGGER.error(err));
        }
        await Promise.all([
            server.initializeAllQueues(
                externalBackup?.queues,
                externalBackup?.hoursUntilAutoClear
            ),
            server.createQueueRoles(),
            updateCommandHelpChannels(guild, server.accessLevelRoleIds)
        ]).catch(err => {
            LOGGER.error(err);
            throw new Error(`❗ ${red(`Initialization for ${guild.name} failed.`)}`);
        });
        await Promise.all(
            serverExtensions.map(extension => extension.onServerInitSuccess(server))
        );
        AttendingServer.allServers.set(guild.id, server);
        LOGGER.info(`⭐ ${green(`Initialization for ${guild.name} is successful!`)}`);
        return server;
    }

    /**
     * Gets a AttendingServerV2 object by Id
     * @param serverId guild Id
     * @returns the corresponding server object
     * @throws {ServerError} if no server with this server id exists
     */
    static get(serverId: Snowflake): AttendingServer {
        const server = AttendingServer.allServers.get(serverId);
        if (!server) {
            throw ExpectedServerErrors.notInitialized;
        }
        return server;
    }

    /**
     * Non exception based version of `AttendingServerV2.get`
     * @param serverId guild id
     * @returns ServerError if no such AttendingServerV2 exists, otherwise the server object
     */
    static safeGet(serverId: Snowflake): Optional<AttendingServer> {
        return AttendingServer.allServers.get(serverId);
    }

    /**
     * Send an announcement to all the students in the helper's approved queues
     * @param helperMember helper that used /announce
     * @param announcement announcement message
     * @param targetQueue optional, specifies which queue to announce to
     * @throws {ServerError} if the helper doesn't have the queue role of targetQueue if specified
     * - if there's no one to announce to in any of the queues
     */
    async announceToStudentsInQueue(
        helperMember: GuildMember,
        announcement: string,
        targetQueue?: QueueChannel
    ): Promise<void> {
        if (targetQueue !== undefined) {
            const queueToAnnounce = this._queues.get(targetQueue.parentCategoryId);
            const hasQueueRole = helperMember.roles.cache.some(
                role =>
                    role.name === targetQueue.queueName || role.id === this.botAdminRoleID
            );
            if (!queueToAnnounce || !hasQueueRole) {
                throw ExpectedServerErrors.noAnnouncePerm(targetQueue.queueName);
            }
            const announcementEmbed = SimpleEmbed(
                `Staff member ${helperMember.displayName} announced:\n${announcement}`,
                EmbedColor.Aqua,
                `In queue: ${targetQueue.queueName}`
            );
            await Promise.all(
                queueToAnnounce.students.map(student =>
                    student.member.send(announcementEmbed)
                )
            );
            return;
        }
        // from this.queues select queue where helper roles has queue name
        const studentsToAnnounceTo = this.queues
            .filter(queue =>
                helperMember.roles.cache.some(role => role.name === queue.queueName)
            )
            .flatMap(queueToAnnounce => queueToAnnounce.students);
        if (studentsToAnnounceTo.length === 0) {
            throw ExpectedServerErrors.noStudentToAnnounce(announcement);
        }
        const announcementEmbed = SimpleEmbed(
            `Staff member ${helperMember.displayName} announced:`,
            EmbedColor.Aqua,
            announcement
        );
        await Promise.all(
            studentsToAnnounceTo.map(student => student.member.send(announcementEmbed))
        );
    }

    /**
     * Clear all queues of this server
     * @remark separated from {@link clearQueueById} to avoid excessive backup calls
     */
    @useFullBackup
    async clearAllQueues(): Promise<void> {
        await Promise.all(this._queues.map(queue => queue.removeAllStudents()));
    }

    /**
     * Clears a given queue by its id
     * @param parentCategoryId
     */
    async clearQueueById(parentCategoryId: CategoryChannelId): Promise<void> {
        await this.getQueueById(parentCategoryId).removeAllStudents();
        // temporary solution, regular clear_queue needs to be separated from clear all to avoid excessive backups
        backupQueueData(this.getQueueById(parentCategoryId));
    }

    /**
     * Closes all the queue that the helper has permission to & logs the help time to console
     * @param helperMember helper that used /stop
     * @throws {ServerError} if the helper is not hosting
     */
    async closeAllClosableQueues(helperMember: GuildMember): Promise<Required<Helper>> {
        const helper = this._helpers.get(helperMember.id);
        if (helper === undefined) {
            throw ExpectedServerErrors.notHosting;
        }
        this._helpers.delete(helperMember.id);
        const completeHelper: Required<Helper> = {
            ...helper,
            helpEnd: new Date()
        };
        this.logger.info(
            `Help time of ${helper.member.displayName} is ${convertMsToTime(
                completeHelper.helpEnd.getTime() - completeHelper.helpStart.getTime()
            )}`
        );
        // this filter does not rely on user roles anymore
        // close all queues that has this user as a helper
        const closableQueues = this._queues.filter(queue =>
            queue.hasHelper(helperMember.id)
        );
        await Promise.all(closableQueues.map(queue => queue.closeQueue(helperMember)));
        await Promise.all(
            this.serverExtensions.map(extension =>
                extension.onHelperStopHelping(this, completeHelper)
            )
        );
        return completeHelper;
    }

    /**
     * Creates all the command access level roles
     * @param allowDuplicate if true, creates new roles even if they already exist
     * - Duplicates will be created if roles with the same name already exist
     * @param everyoneIsStudent whether to treat @ everyone as the student role
     */
    @useSettingsBackup
    async createAccessLevelRoles(
        allowDuplicate: boolean,
        everyoneIsStudent: boolean
    ): Promise<void> {
        const allRoles = await this.guild.roles.fetch();
        const everyoneRoleId = this.guild.roles.everyone.id;
        const foundRoles = []; // sorted low to high
        const createdRoles = []; // not typed bc we are only using it for logging
        for (const { key, displayName, id } of this.sortedAccessLevelRoles) {
            // do the search in allRoles if it's NotSet, Deleted, or @everyone
            // so if existingRole is not undefined, it's one of @Bot Admin, @Staff or @Student
            const existingRole =
                id in SpecialRoleValues || id === everyoneRoleId
                    ? allRoles.find(serverRole => serverRole.name === displayName)
                    : allRoles.get(id);
            if (key === 'student' && everyoneIsStudent) {
                this.accessLevelRoleIds.student = everyoneRoleId;
                continue;
            }
            if (existingRole && !allowDuplicate) {
                this.accessLevelRoleIds[key] = existingRole.id;
                foundRoles[existingRole.position] = existingRole.name;
                continue;
            }
            const newRole = await this.guild.roles.create({
                ...accessLevelRoleConfigs[key],
                name: accessLevelRoleConfigs[key].displayName
            });
            this.accessLevelRoleIds[key] = newRole.id;
            // set by indices that are larger than arr length is valid in JS
            // ! do NOT do this with important arrays bc there will be 'empty items'
            createdRoles[newRole.position] = newRole.name;
        }
        setHelpChannelVisibility(this.guild, this.accessLevelRoleIds).catch(err =>
            this.logger.error(err, 'Failed to update help channel visibilities.')
        );
        this.logger.info(
            createdRoles.length > 0
                ? `Created roles: ${createdRoles}`
                : `All required roles exist in ${this.guild.name}!`
        );
        if (foundRoles.length > 0) {
            this.logger.info(`Found roles: ${foundRoles}`);
        }
    }

    /**
     * Creates a new office hour queue
     * @param newQueueName name for this queue
     * @throws {ServerError} if a queue with the same name already exists
     */
    async createQueue(newQueueName: string): Promise<void> {
        const queueWithSameName = this._queues.find(
            queue => queue.queueName === newQueueName
        );
        if (queueWithSameName !== undefined) {
            throw ExpectedServerErrors.queueAlreadyExists(newQueueName);
        }
        const parentCategory = await this.guild.channels.create({
            name: newQueueName,
            type: ChannelType.GuildCategory
        });
        const [queueTextChannel, chatTextChannel] = await Promise.all([
            parentCategory.children.create({ name: 'queue' }),
            parentCategory.children.create({ name: 'chat' })
        ]);
        const queueChannel: QueueChannel = {
            queueChannelObj: queueTextChannel,
            chatChannelObj: chatTextChannel,
            queueName: newQueueName,
            parentCategoryId: parentCategory.id
        };
        const [helpQueue] = await Promise.all([
            HelpQueue.create(queueChannel),
            this.createQueueRoles()
        ]);
        this._queues.set(parentCategory.id, helpQueue);
        await this.getQueueChannels(false);
    }

    /**
     * Deletes a queue by categoryID
     * @param parentCategoryId CategoryChannel.id of the target queue
     * @throws {ServerError} if no queue with ths parentCategoryId exists
     *  or the category itself doesn't exist
     */
    async deleteQueueById(parentCategoryId: string): Promise<void> {
        const queue = this._queues.get(parentCategoryId);
        if (queue === undefined) {
            throw ExpectedServerErrors.queueDoesNotExist;
        }
        // delete queue data model no matter if the category was deleted by the user
        // now only the queue variable holds the queue channel
        this._queues.delete(parentCategoryId);
        const allChannels = await this.guild.channels.fetch();
        const parentCategory = allChannels.find(
            (channel): channel is CategoryChannel =>
                isCategoryChannel(channel) && channel.id === parentCategoryId
        );
        if (parentCategory) {
            // if deleting through '/queue remove' command (whereas manual deleting already deletes the parent category)
            // delete child channels first
            await Promise.all(parentCategory.children.cache.map(child => child.delete()));
            // now delete category and role
            await Promise.all([
                parentCategory.delete(),
                this.guild.roles.cache
                    .find(role => role.name === parentCategory.name)
                    ?.delete()
            ]);
        }
        // let queue call onQueueDelete
        await Promise.all([queue.gracefulDelete()]);
        await this.getQueueChannels(false);
    }

    /**
     * Dequeue the student that has been waiting for the longest globally
     * @param helperMember the helper that used /next.
     * @returns the dequeued student
     * @throws {ServerError} if helper is not hosting, not in a voice channel, or all queues are empty
     */
    async dequeueGlobalFirst(helperMember: GuildMember): Promise<Readonly<Helpee>> {
        const currentlyHelpingQueues = this._queues.filter(queue =>
            queue.hasHelper(helperMember.id)
        );
        const helperObject = this._helpers.get(helperMember.id);
        if (currentlyHelpingQueues.size === 0 || !helperObject) {
            throw ExpectedServerErrors.notHosting;
        }
        const helperVoiceChannel = helperMember.voice.channel;
        if (helperVoiceChannel === null) {
            throw ExpectedServerErrors.notInVC;
        }
        const nonEmptyQueues = currentlyHelpingQueues.filter(queue => queue.length !== 0);
        // check must happen before reduce, reduce on empty arrays without initial value will throw an error
        // in this case there's no valid initial value if there's no queue to dequeue from at all
        if (nonEmptyQueues.size === 0) {
            throw ExpectedServerErrors.noOneToHelp;
        }
        const queueToDequeue = nonEmptyQueues.reduce<HelpQueue>(
            (prev, curr) =>
                prev.first &&
                curr.first &&
                prev.first.waitStart.getTime() < curr.first.waitStart.getTime()
                    ? prev // if the first 2 conditions passed,
                    : curr // both prev.first and curr.first will not be undefined
        );
        const student = await queueToDequeue.dequeueWithHelper(helperMember);
        helperObject.helpedMembers.push(student);
        const [inviteStatus] = await Promise.all([
            sendInvite(student.member, helperVoiceChannel),
            ...this.serverExtensions.map(extension =>
                extension.onDequeueFirst(this, student)
            )
        ]);
        if (!inviteStatus.ok) {
            throw inviteStatus.error;
        }
        return student;
    }

    /**
     * Handle /next with arguments
     * @param helperMember the helper that used /next
     * @param targetStudentMember if specified, remove this student and override queue order
     * @param targetQueue if specified, dequeue from this queue
     * - If both are specified, only look for the targetStudentMember in specificQueue
     * @returns the dequeued student
     * @throws {ServerError}
     * - for the same reasons as {@link dequeueGlobalFirst}
     * - if targetQueue is specified and it doesn't exist
     * - if targetStudentMember is specified but not present in any queue
     */
    async dequeueWithArguments(
        helperMember: GuildMember,
        targetStudentMember?: GuildMember,
        targetQueue?: QueueChannel
    ): Promise<Readonly<Helpee>> {
        const currentlyHelpingQueues = this._queues.filter(queue =>
            queue.hasHelper(helperMember.id)
        );
        const helperObject = this._helpers.get(helperMember.id);
        if (currentlyHelpingQueues.size === 0 || !helperObject) {
            throw ExpectedServerErrors.notHosting;
        }
        const helperVoiceChannel = helperMember.voice.channel;
        if (helperVoiceChannel === null) {
            throw ExpectedServerErrors.notInVC;
        }
        let student: Readonly<Helpee>;
        if (targetQueue !== undefined) {
            // if queue is specified, find the queue and let queue dequeue
            const queueToDequeue = this._queues.get(targetQueue.parentCategoryId);
            if (queueToDequeue === undefined) {
                throw ExpectedServerErrors.queueDoesNotExist;
            }
            student = await queueToDequeue.dequeueWithHelper(
                helperMember,
                targetStudentMember
            );
        } else if (targetStudentMember !== undefined) {
            const queueToDequeue = this._queues.find(queue =>
                queue.students.some(
                    student => student.member.id === targetStudentMember.id
                )
            );
            if (queueToDequeue === undefined) {
                throw ExpectedServerErrors.studentNotFound(
                    targetStudentMember.displayName
                );
            }
            student = await queueToDequeue.removeStudent(targetStudentMember);
        } else {
            throw ExpectedServerErrors.badDequeueArguments;
        }
        helperObject.helpedMembers.push(student);
        const [inviteStatus] = await Promise.all([
            sendInvite(student.member, helperVoiceChannel),
            ...this.serverExtensions.map(extension =>
                extension.onDequeueFirst(this, student)
            )
        ]);
        if (!inviteStatus.ok) {
            throw inviteStatus.error;
        }
        return student;
    }

    /**
     * Gets a help queue by parent category id
     * @param parentCategoryId the associated parent category id
     * @returns the queue object
     * @throws {ServerError} if no such queue
     */
    getQueueById(parentCategoryId: Snowflake): HelpQueue {
        const queue = this._queues.get(parentCategoryId);
        if (!queue) {
            throw ExpectedServerErrors.queueDoesNotExist;
        }
        return queue;
    }

    /**
     * Gets a queue channel by the parent category id
     * @param parentCategoryId the associated parent category id
     * @returns queue channel object if it exists, undefined otherwise
     */
    getQueueChannelById(parentCategoryId: Snowflake): Optional<QueueChannel> {
        return this._queues.get(parentCategoryId)?.queueChannel;
    }

    /**
     * Gets all the queue channels on the server.
     * if nothing is found, returns empty array
     * @param useCache whether to read from existing cache, defaults to true
     * - unless queues change often, prefer cache for fast response
     */
    async getQueueChannels(useCache = true): Promise<QueueChannel[]> {
        if (useCache && this.queueChannelsCache.length !== 0) {
            return this.queueChannelsCache;
        }
        const allChannels = await this.guild.channels.fetch();
        // cache again on a fresh request, likely triggers GC
        this.queueChannelsCache = [];
        for (const categoryChannel of allChannels.values()) {
            if (!isCategoryChannel(categoryChannel)) {
                continue;
            }
            const queueTextChannel =
                categoryChannel.children.cache.find(isQueueTextChannel);
            const chatTextChannel =
                categoryChannel.children.cache.find(isChatTextChannel);
            if (!queueTextChannel || !chatTextChannel) {
                continue;
            }
            this.queueChannelsCache.push({
                queueChannelObj: queueTextChannel,
                chatChannelObj: chatTextChannel,
                queueName: categoryChannel.name,
                parentCategoryId: categoryChannel.id
            });
        }
        const duplicateQueues = this.queueChannelsCache
            .map(queue => queue.queueName)
            .filter((item, index, arr) => arr.indexOf(item) !== index);
        if (duplicateQueues.length > 0) {
            this.logger.warn(
                `Server['${this.guild.name}'] contains these duplicate queues: ${duplicateQueues} 
                This might lead to unexpected behaviors. Please update category names as soon as possible.`
            );
        }
        return this.queueChannelsCache;
    }

    /**
     * Called when leaving a server. **This is the only way to delete an AttendingServer**
     * - let all the extensions clean up their own memory first before deleting them
     * @returns true if this server existed and has been removed, or false if the element does not exist.
     */
    async gracefulDelete(): Promise<boolean> {
        this._queues.forEach(queue => queue.clearAllQueueTimers());
        await Promise.all(
            this.serverExtensions.map(extension => extension.onServerDelete(this))
        );
        return AttendingServer.allServers.delete(this.guild.id);
    }

    /**
     * Called when a member joins a voice channel
     * - triggers onStudentJoinVC for all extensions if the member is a
     * student and was just removed from the queue
     * @param member the guild member that just joined a VC
     * @param newVoiceState voice state object with a guaranteed non-null channel
     */
    async onMemberJoinVC(
        member: GuildMember,
        newVoiceState: WithRequired<VoiceState, 'channel'>
    ): Promise<void> {
        // temporary solution, stage channel is not currently supported
        if (!isVoiceChannel(newVoiceState.channel)) {
            return;
        }
        const voiceChannel = newVoiceState.channel;
        const memberIsStudent = this._helpers.some(helper =>
            helper.helpedMembers.some(
                helpedMember => helpedMember.member.id === member.id
            )
        );
        const memberIsHelper = this._helpers.has(member.id);
        if (memberIsStudent) {
            const queuesToRerender = this.queues.filter(queue =>
                newVoiceState.channel.members.some(vcMember =>
                    queue.hasHelper(vcMember.id)
                )
            );
            await Promise.all([
                ...this.serverExtensions.map(extension =>
                    extension.onStudentJoinVC(this, member, voiceChannel)
                ),
                ...queuesToRerender.map(queue => queue.triggerRender())
            ]);
        }
        if (memberIsHelper) {
            await Promise.all(
                this.queues.map(
                    queue => queue.hasHelper(member.id) && queue.triggerRender()
                )
            );
        }
    }

    /**
     * Called when a member leaves a voice channel
     * - triggers onStudentLeaveVC for all extensions if the member is a
     * student and was in a session
     * @param member the guild member that just joined a VC
     * @param oldVoiceState voice state object with a guaranteed non-null channel
     */
    async onMemberLeaveVC(
        member: GuildMember,
        oldVoiceState: WithRequired<VoiceState, 'channel'>
    ): Promise<void> {
        const memberIsStudent = this._helpers.some(helper =>
            helper.helpedMembers.some(
                helpedMember => helpedMember.member.id === member.id
            )
        );
        const memberIsHelper = this._helpers.has(member.id);
        if (memberIsStudent) {
            // filter queues where some member of that voice channel is a helper of that queue
            const queuesToRerender = this.queues.filter(queue =>
                oldVoiceState.channel.members.some(vcMember =>
                    queue.hasHelper(vcMember.id)
                )
            );
            await Promise.all([
                ...oldVoiceState.channel.permissionOverwrites.cache.map(
                    overwrite => overwrite.id === member.id && overwrite.delete()
                ), // delete the student permission overwrite
                ...this.serverExtensions.map(extension =>
                    extension.onStudentLeaveVC(this, member)
                ),
                this.afterSessionMessage !== '' &&
                    member.send(SimpleEmbed(this.afterSessionMessage)),
                ...queuesToRerender.map(queue => queue.triggerRender())
            ]);
        }
        if (memberIsHelper) {
            // the filter is removed because
            // the overwrite will die in 15 minutes after the invite was sent
            await Promise.all(
                this.queues.map(
                    queue => queue.hasHelper(member.id) && queue.triggerRender()
                )
            );
        }
    }

    /**
     * Checks the deleted `role` was a access level role and if so, mark as deleted
     * @param deletedRole the role that was deleted
     */
    @useSettingsBackup
    async onRoleDelete(deletedRole: Role): Promise<void> {
        let accessLevelRoleDeleted = false;
        // shorthand syntax to take the properties of an object with the same name
        for (const { key, id } of this.sortedAccessLevelRoles) {
            if (deletedRole.id === id) {
                this.accessLevelRoleIds[key] = SpecialRoleValues.Deleted;
                accessLevelRoleDeleted = true;
            }
        }
        if (!accessLevelRoleDeleted) {
            return;
        }
    }

    /**
     * Opens all the queue that the helper has permission to
     * @param helperMember helper that used /start
     * @param notify whether to notify the students in queue
     * @throws ServerError
     * - If the helper doesn't have any class roles
     * - If the helper is already hosting
     */
    async openAllOpenableQueues(
        helperMember: GuildMember,
        notify: boolean
    ): Promise<void> {
        if (this._helpers.has(helperMember.id)) {
            throw ExpectedServerErrors.alreadyHosting;
        }
        const helperRoles = helperMember.roles.cache.map(role => role.name);
        const openableQueues = this._queues.filter(queue =>
            helperRoles.includes(queue.queueName)
        );
        if (openableQueues.size === 0) {
            throw ExpectedServerErrors.noQueueRole;
        }
        // create this object after all checks have passed
        const helper: Helper = {
            helpStart: new Date(),
            helpedMembers: [],
            activeState: 'active', // always start with active state
            member: helperMember
        };
        this._helpers.set(helperMember.id, helper);
        await Promise.all(
            openableQueues.map(queue => queue.openQueue(helperMember, notify))
        );
        await Promise.all(
            this.serverExtensions.map(extension =>
                extension.onHelperStartHelping(this, helper)
            )
        );
    }

    /**
     * Marks a helper as 'paused'. Used for the '/pause' command
     * @param helperMember the active helper to be marked as 'paused'
     * @returns whether there are other active helpers
     * @throws ServerError if
     * - helper is not hosting
     * - helper is already paused
     */
    async pauseHelping(helperMember: GuildMember): Promise<boolean> {
        const helper = this._helpers.get(helperMember.id);
        if (!helper) {
            throw ExpectedServerErrors.notHosting;
        }
        if (helper.activeState === 'paused') {
            throw ExpectedServerErrors.alreadyPaused;
        }
        helper.activeState = 'paused';
        const pauseableQueues = this._queues.filter(queue =>
            queue.activeHelperIds.has(helperMember.id)
        );
        await Promise.all(
            pauseableQueues.map(queue => queue.markHelperAsPaused(helperMember))
        );
        const existOtherActiveHelpers = pauseableQueues.some(
            queue => queue.activeHelperIds.size > 0
        );
        return existOtherActiveHelpers;
    }

    /**
     * Changes the helper state from paused to active
     * @param helperMember a paused helper to resume helping
     */
    async resumeHelping(helperMember: GuildMember): Promise<void> {
        const helper = this._helpers.get(helperMember.id);
        if (!helper) {
            throw ExpectedServerErrors.notHosting;
        }
        if (helper.activeState === 'active') {
            throw ExpectedServerErrors.alreadyActive;
        }
        helper.activeState = 'active';
        const resumableQueues = this._queues.filter(queue =>
            queue.pausedHelperIds.has(helperMember.id)
        );
        await Promise.all(
            resumableQueues.map(queue => queue.markHelperAsActive(helperMember))
        );
    }

    /**
     * Sends the log message to the logging channel if it's set up
     * @param message message to log
     */
    sendLogMessage(message: BaseMessageOptions | string): void {
        if (this.loggingChannel) {
            this.loggingChannel
                .send(message)
                .catch(err => this.logger.error(err, 'Failed to send logs.'));
        }
    }

    /**
     * Sets the access level roles to use for this server
     * @param role name of the role; botAdmin, staff, or student
     * @param id the role id snowflake
     */
    @useSettingsBackup
    setAccessLevelRoleId(role: AccessLevelRole, id: Snowflake): void {
        this.settings.accessLevelRoleIds[role] = id;
        Promise.all([
            setHelpChannelVisibility(this.guild, this.settings.accessLevelRoleIds)
        ]).catch(err => {
            this.logger.error(err, 'Failed to set roles');
            this.sendLogMessage(`Failed to set roles in ${this.guild.name}`);
        });
    }

    /**
     * Sets the after session message for this server
     * @param newMessage after session message to set
     * - Side Effect: Triggers a firebase backup
     */
    @useSettingsBackup
    async setAfterSessionMessage(newMessage: string): Promise<void> {
        this.settings.afterSessionMessage = newMessage;
    }

    /**
     * Sets the internal boolean value for autoGiveStudentRole
     * @param autoGiveStudentRole on or off
     */
    @useSettingsBackup
    async setAutoGiveStudentRole(autoGiveStudentRole: boolean): Promise<void> {
        this.settings.autoGiveStudentRole = autoGiveStudentRole;
    }

    /**
     * Sets the logging channel for this server
     * @param loggingChannel the new logging channel.
     * - If undefined, disables logging for this server
     */
    @useSettingsBackup
    async setLoggingChannel(loggingChannel?: TextChannel): Promise<void> {
        this.settings.loggingChannel = loggingChannel;
    }

    /**
     * Sets the internal boolean value for promptHelpTopic
     * @param promptHelpTopic
     */
    @useSettingsBackup
    async setPromptHelpTopic(promptHelpTopic: boolean): Promise<void> {
        this.settings.promptHelpTopic = promptHelpTopic;
    }

    /**
     * Sets the internal boolean value for sheetTracking
     * @param sheetTracking
     */
    @useSettingsBackup
    async setSheetTracking(sheetTracking: boolean): Promise<void> {
        this.settings.sheetTracking = sheetTracking;
    }

    /**
     * Sets up queue auto clear for this server
     * @param hours the number of hours to wait before clearing the queue
     * @param minutes the number of minutes to wait before clearing the queue
     * @param enable whether to disable auto clear, overrides hours` and `minutes`
     */
    @useSettingsBackup
    async setQueueAutoClear(
        hours: number,
        minutes: number,
        enable: boolean
    ): Promise<void> {
        this._queues.forEach(queue => queue.setAutoClear(hours, minutes, enable));
    }

    /**
     * Sets the serious server flag, and updates the queues if seriousness is changed
     * @param enableSeriousMode turn on or off serious mode
     * @returns True if triggered renders for all queues
     */
    @useSettingsBackup
    async setSeriousServer(enableSeriousMode: boolean): Promise<boolean> {
        const seriousState = this.queues[0]?.isSerious ?? false;
        if (seriousState === enableSeriousMode) {
            return false;
        }
        await Promise.all(
            this._queues.map(queue => queue.setSeriousMode(enableSeriousMode))
        );
        return true;
    }

    @useSettingsBackup
    async setTimeZone(newTimeZone: SimpleTimeZone): Promise<void> {
        this.settings.timezone = newTimeZone;
        await Promise.all(
            this.serverExtensions.map(extension => extension.onTimeZoneChange(this))
        );
    }

    /**
     * Assigns users to the queue roles based on the data provided. Gives the staff role to the user if they don't have it already.
     *
     * **Warning**: Role names in the data array must match the queue names / roles exactly. It is *case sensitive*.
     * @param helpersRolesData
     * @returns Log of successfully assigned roles and errors
     */
    async assignHelpersRoles(
        helpersRolesData: HelperRolesData[]
    ): Promise<[Map<string, string>, Map<string, string>]> {
        // for each helper id in helpersRolesData, remove preexisting queue roles and assign the queues roles using the queue name listed in the data array
        const queueNames = this.queues.map(queue => queue.queueName);
        // ensure the queue roles exist so that queueRoles is guaranteed to not contain undefined
        await this.createQueueRoles();
        // find the roles that match the queue names
        const queueRoles = queueNames
            .map(queueName =>
                this.guild.roles.cache.find(role => role.name === queueName)
            )
            .filter((role): role is Role => role !== undefined);
        const logMap: Map<string, string> = new Map();
        const errorMap: Map<string, string> = new Map();
        if (this.accessLevelRoleIds.staff === 'NotSet') {
            errorMap.set('Warning', 'Staff role has not been set up yet.');
        }
        if (this.accessLevelRoleIds.staff === 'Deleted') {
            errorMap.set(
                'Warning',
                "Staff role has been deleted. Wasn't able to assign staff role to helpers."
            );
        }
        await Promise.all(
            helpersRolesData.map(async helperRolesData => {
                if (!this.guild.members.cache.has(helperRolesData.helperId)) {
                    errorMap.set(
                        helperRolesData.helperId,
                        `Failed to find member with id ${helperRolesData.helperId} in this server.`
                    );
                    return;
                }
                const helper = await this.guild.members.fetch(helperRolesData.helperId);
                // give the helper the staff role if they don't have it
                if (!helper.roles.cache.has(this.settings.accessLevelRoleIds.staff)) {
                    await helper.roles.add(this.settings.accessLevelRoleIds.staff);
                    logMap.set(
                        helperRolesData.helperId,
                        `<@&${this.settings.accessLevelRoleIds.staff}> ${logMap.get(
                            helperRolesData.helperId
                        )}`
                    );
                }
                // remove old queue roles
                await helper.roles.remove(queueRoles);
                // get the queue roles from the helperRolesData
                if (helperRolesData.queues.length === 0) {
                    errorMap.set(
                        helperRolesData.helperId,
                        `No queues were provided for helper with id ${helperRolesData.helperId}.`
                    );
                }
                const helperQueueRoles = helperRolesData.queues
                    .map(queueName => {
                        if (!queueNames.includes(queueName)) {
                            errorMap.set(
                                helperRolesData.helperId,
                                `Failed to find queue with name ${queueName}.`
                            );
                            return undefined;
                        }
                        return queueRoles.find(role => role.name === queueName);
                    })
                    .filter((role): role is Role => role !== undefined);
                // add the new queue roles
                if (helperQueueRoles.length > 0) {
                    await helper.roles.add(helperQueueRoles);
                }
                logMap.set(
                    helperRolesData.helperId,
                    helperQueueRoles.map(role => role.toString()).join(' ')
                );
            })
        );

        return [logMap, errorMap];
    }

    /**
     * Creates roles for all the available queues if not already created
     */
    private async createQueueRoles(): Promise<void> {
        // use a set to collect the unique role names
        const existingRoles = new Set(this.guild.roles.cache.map(role => role.name));
        const queueNames = (await this.getQueueChannels(false)).map(
            channel => channel.queueName
        );
        // for each queueName, if it's not in existingRoles, create it
        await Promise.all(
            queueNames.map(async roleToCreate => {
                if (!existingRoles.has(roleToCreate)) {
                    await this.guild.roles.create({
                        name: roleToCreate,
                        position: 1
                    });
                }
            })
        );
    }

    /**
     * Creates all the office hour queues
     * @param queueBackups the queue data to load
     * @param hoursUntilAutoClear how long until the queues are cleared
     * @param seriousModeEnabled show fun stuff in queues or not, synced with the server object
     */
    private async initializeAllQueues(
        queueBackups?: QueueBackup[],
        hoursUntilAutoClear: AutoClearTimeout = 'AUTO_CLEAR_DISABLED',
        seriousModeEnabled = false
    ): Promise<void> {
        const queueChannels = await this.getQueueChannels(false);
        await Promise.all(
            queueChannels.map(async channel => {
                const backup = queueBackups?.find(
                    backup => backup.parentCategoryId === channel.parentCategoryId
                );
                const completeBackup = backup
                    ? {
                          ...backup,
                          timeUntilAutoClear: hoursUntilAutoClear,
                          seriousModeEnabled: seriousModeEnabled
                      }
                    : undefined;
                this._queues.set(
                    channel.parentCategoryId,
                    await HelpQueue.create(channel, completeBackup)
                );
            })
        );
        this.logger.info(
            `All queues successfully created${
                environment.disableExtensions ? '' : blue(' with their extensions')
            }!`
        );
        await Promise.all(
            this.serverExtensions.map(extension =>
                extension.onAllQueuesInit(this, this.queues)
            )
        );
    }

    /**
     * Loads the server settings data from a backup
     * - queue backups are passed to the queue constructors
     * @param backup the data to load
     */
    private loadBackup(backup: ServerBackup): void {
        this.logger.info(`Restoring external backup for ${this.guild.name}.`);
        this.settings = {
            ...backup,
            accessLevelRoleIds: {
                botAdmin: backup.botAdminRoleId,
                staff: backup.staffRoleId,
                student: backup.studentRoleId
            }
        };
        const loggingChannelFromBackup = this.guild.channels.cache.get(
            backup.loggingChannelId
        );
        if (isTextChannel(loggingChannelFromBackup)) {
            this.settings.loggingChannel = loggingChannelFromBackup;
        }
    }
}

export { AttendingServer, QueueChannel };<|MERGE_RESOLUTION|>--- conflicted
+++ resolved
@@ -26,18 +26,7 @@
 import { QueueBackup, ServerBackup } from '../models/backups.js';
 import { Helpee, Helper } from '../models/member-states.js';
 import { blue, green, red } from '../utils/command-line-colors.js';
-<<<<<<< HEAD
-import {
-    convertMsToTime,
-    isCategoryChannel,
-    isQueueTextChannel,
-    isChatTextChannel,
-    isTextChannel,
-    isVoiceChannel
-} from '../utils/util-functions.js';
-=======
 import { EmbedColor, SimpleEmbed } from '../utils/embed-helper.js';
->>>>>>> d18d8074
 import {
     CategoryChannelId,
     GuildId,
@@ -53,6 +42,7 @@
     convertMsToTime,
     isCategoryChannel,
     isQueueTextChannel,
+    isChatTextChannel,
     isTextChannel,
     isVoiceChannel
 } from '../utils/util-functions.js';
