/**
 * @packageDocumentation
 * This file contains functions that make guild-level changes
 *  that don't directly affect AttendingServerV2's internal state
 */

import {
    CategoryChannel,
    ChannelType,
    Guild,
    GuildMember,
    MessageFlags,
    PermissionFlagsBits,
    Snowflake,
    VoiceBasedChannel
} from 'discord.js';
import { SimpleEmbed, EmbedColor } from '../utils/embed-helper.js';
import { client, LOGGER } from '../global-states.js';
import { red } from '../utils/command-line-colors.js';
import { helpChannelConfigurations } from './command-ch-constants.js';
import {
    isCategoryChannel,
    isQueueTextChannel,
    isTextChannel
} from '../utils/util-functions.js';
import { ExpectedServerErrors } from './expected-server-errors.js';
import { AccessLevelRoleIds } from '../models/access-level-roles.js';
import { ServerError } from '../utils/error-types.js';
import { Err, Ok, type Result } from '../utils/type-aliases.js';
import { QueueChannel } from '../models/queue-channel.js';

/**
 * The very first check to perform when creating a new AttendingServerV2 instance
 * - Used inside AttendingServerV2.create
 */
async function initializationCheck(guild: Guild): Promise<void> {
    if (guild.members.me === null || !guild.members.me.permissions.has('Administrator')) {
        const owner = await guild.fetchOwner();
        await owner.send(
            SimpleEmbed(
                `Sorry, I need full administrator permission for '${guild.name}'`,
                EmbedColor.Error
            )
        );
        await guild.leave();
        throw Error(red("YABOB doesn't have admin permission."));
    }

    if (guild.members.me.roles.highest.comparePositionTo(guild.roles.highest) < 0) {
        const owner = await guild.fetchOwner();
        await owner.send(
            SimpleEmbed(
                `It seems like I'm joining a server with existing roles. ` +
                    `Please go to ${guild.name}'s Server settings → Roles and change ${client.user.username} ` +
                    `to the highest role.\n`,
                EmbedColor.Error
            )
        );
        throw Error(red("YABOB doesn't have highest role."));
    }
}

/**
 * Updates the help channel messages & permissions
 * Removes all messages in the help channel and posts new ones
 * @param guild
 * @param accessLevelRoleIds the access level role ids used to configure visibility
 */
async function updateCommandHelpChannels(
    guild: Guild,
    accessLevelRoleIds: AccessLevelRoleIds
): Promise<void> {
    const allChannels = await guild.channels.fetch();
    const existingHelpCategory = allChannels.find(
        (channel): channel is CategoryChannel =>
            channel !== null &&
            channel.type === ChannelType.GuildCategory &&
            channel.name === 'Bot Commands Help'
    );
    // If no help category is found, initialize
    if (!existingHelpCategory) {
        LOGGER.info(`Found no help channels in ${guild.name}. Creating new ones.`);
        const helpCategory = await guild.channels.create({
            name: 'Bot Commands Help',
            type: ChannelType.GuildCategory
        });
        // Only create the channels, let setHelpChannelVisibility control the permissions
        await Promise.all(
            helpChannelConfigurations.map(helpChannelConfig =>
                helpCategory.children.create({
                    name: helpChannelConfig.channelName
                })
            )
        );
        Promise.all([
            sendHelpChannelMessages(helpCategory),
            setHelpChannelVisibility(guild, accessLevelRoleIds)
        ])
            .then(() => LOGGER.info(`✓ Updated help channels on ${guild.name} ✓`))
            .catch(err => LOGGER.error(err, 'Failed to update help messages'));
    } else {
        LOGGER.info(
            `Found existing help channels in ${guild.name}, updating command help files`
        );
        Promise.all([
            sendHelpChannelMessages(existingHelpCategory),
            setHelpChannelVisibility(guild, accessLevelRoleIds)
        ])
            .then(() => LOGGER.info(`✓ Updated help channels on ${guild.name} ✓`))
            .catch(err => LOGGER.error(err, 'Failed to update help messages'));
    }
}

/**
 * Overwrites the existing command help channel and send new help messages
 * @remark the async calls in this function are very slow,
 *  so the callee should use callbacks instead of await
 * @param helpCategory the category named 'Bot Commands Help'
 */
async function sendHelpChannelMessages(helpCategory: CategoryChannel): Promise<void> {
    const allHelpChannels = helpCategory.children.cache.filter(isTextChannel);
    await Promise.all(
        allHelpChannels.map(async channel => {
            const messages = await channel.messages.fetch();
            await Promise.all(messages.map(msg => msg.delete()));
        })
    );
    // send the messages we want to show in the help channels
    await Promise.all(
        allHelpChannels.map(
            channel =>
                helpChannelConfigurations
                    .find(val => val.channelName === channel.name)
                    ?.helpMessages.filter(helpMessage => helpMessage.useInHelpChannel)
                    .map(helpMessage => ({
                        ...helpMessage,
                        message: {
                            ...helpMessage.message,
                            flags: MessageFlags.SuppressNotifications as const
                        }
                    }))
                    .map(helpMessage => channel.send(helpMessage.message))
        )
    );
    LOGGER.info(
        `Successfully updated help messages in ${helpCategory.name} in ${helpCategory.guild.name}!`
    );
}

/**
 * Sets the command help channel visibility with the given role ids;
 *  Delete all existing permission overwrites, then create new ones
 * @remark the async calls in this function are very slow, so callee should attach .catch() callback instead of await
 * @param guild
 * @param accessLevelRoleIds the newly updated access level role ids
 */
async function setHelpChannelVisibility(
    guild: Guild,
    accessLevelRoleIds: AccessLevelRoleIds
): Promise<void> {
    const helpCategory = guild.channels.cache.find(
        (channel): channel is CategoryChannel =>
            isCategoryChannel(channel) && channel.name === 'Bot Commands Help'
    );
    if (!helpCategory) {
        return;
    }

    const helpChannels = (await helpCategory.fetch()).children.cache.filter(
        isTextChannel
    );
    await Promise.all(
        helpChannels
            .map(helpChannel =>
                helpChannel.permissionOverwrites.cache.map(overwrite =>
                    overwrite.delete()
                )
            )
            .flat()
    );

    if (!guild.roles.cache.hasAll(...Object.values(accessLevelRoleIds))) {
        // if some of the roles are not set, all channels visible to everyone
        // temporary solution
        await Promise.all(
            helpChannels.map(channel =>
                channel.permissionOverwrites.create(guild.roles.everyone, {
                    ViewChannel: true
                })
            )
        );
        return;
    }

    // make the channel invisible to @everyone first
    await Promise.all(
        helpChannels.map(channel =>
            channel.permissionOverwrites.create(guild.roles.everyone, {
                ViewChannel: false
            })
        )
    );
    await Promise.all(
        helpChannels.map(
            channel =>
                helpChannelConfigurations
                    .find(channelConfig => channelConfig.channelName === channel.name)
                    ?.visibility.map(key => accessLevelRoleIds[key])
                    ?.map(roleId =>
                        channel.permissionOverwrites.create(roleId, {
                            ViewChannel: true
                        })
                    )
        )
    );
}

/**
 * Creates a new category with `categoryName` and creates `numOfChannels` voice channels
 * with the name `channelName` within the category
 * @param guild
 * @param categoryName the name of the category containing the voice channels
 * @param officeNamePrefix prefix of each voice channel
 * @param numberOfOffices number of offices to create
 * @param permittedRoleIds the Snowflakes of Bot Admin and Staff
 * @example
 * createOfficeCategory('Office Hours', 'Office', 3)  will create a
 * category named 'Office Hours' with 3 voice channels named 'Office 1', 'Office 2' and 'Office 3'
 */
async function createOfficeVoiceBasedChannels(
    guild: Guild,
    categoryName: string,
    officeNamePrefix: string,
    numberOfOffices: number,
    permittedRoleIds: [Snowflake, Snowflake]
): Promise<void> {
    const allChannels = await guild.channels.fetch();
    // Find if a category with the same name exists
    const existingOfficeCategory = allChannels.filter(
        (channel): channel is CategoryChannel =>
            channel !== null &&
            channel.type === ChannelType.GuildCategory &&
            channel.name === categoryName
    );
    if (existingOfficeCategory.size !== 0) {
        throw ExpectedServerErrors.categoryAlreadyExists(categoryName);
    }
    // If no help category is found, initialize
    const officeCategory = await guild.channels.create({
        name: categoryName,
        type: ChannelType.GuildCategory
    });
    await Promise.all(
        Array(numberOfOffices)
            .fill(undefined)
            .map((_, officeNumber) =>
                officeCategory.children.create({
                    name: `${officeNamePrefix} ${officeNumber + 1}`,
                    type: ChannelType.GuildVoice,
                    // create the permission overwrites along with the channel itself
                    permissionOverwrites: [
                        {
                            deny: PermissionFlagsBits.SendMessages,
                            id: guild.roles.everyone
                        },
                        {
                            deny: PermissionFlagsBits.ViewChannel,
                            id: guild.roles.everyone
                        },
                        ...permittedRoleIds.map(id => ({
                            allow: PermissionFlagsBits.ViewChannel,
                            id: id
                        }))
                    ]
                })
            )
    );
}

/**
 * Sends the VBC invite to the student after successful dequeue
 * Only sends if student isn't in the vc already
 * @param student who will receive the invite
 * @param helperVoiceBasedChannel which vc channel to invite the student to
 * @returns a tagged union of whether the invite is successfully sent
 */
<<<<<<< HEAD
async function sendInviteIfNotInVBC(
=======
async function sendVoiceChannelInvite(
>>>>>>> 66cd14d6
    student: GuildMember,
    helperVoiceBasedChannel: VoiceBasedChannel
): Promise<Result<void, ServerError>> {
    if (student.voice.channelId === helperVoiceBasedChannel.id) {
        return { ok: true, value: undefined };
    }
    const [invite] = await Promise.all([
        helperVoiceBasedChannel.createInvite({
            maxAge: 15 * 60,
            maxUses: 1
        }),
        helperVoiceBasedChannel.permissionOverwrites.create(student, {
            ViewChannel: true,
            Connect: true
        })
    ]);

    // remove the overwrite when the link dies
    setTimeout(
        () => {
            helperVoiceBasedChannel.permissionOverwrites.cache
                .find(overwrite => overwrite.id === student.id)
                ?.delete()
                .catch(() =>
                    LOGGER.error(`Failed to delete overwrite for ${student.displayName}`)
                );
        },
        15 * 60 * 1000
    );
    try {
        await student.send(
            SimpleEmbed(
                `It's your turn! Join the call: ${invite.toString()}`,
                EmbedColor.Success
            )
        );
    } catch {
        return {
            ok: false,
            error: ExpectedServerErrors.studentBlockedDm(student.id)
        };
    }

    return { ok: true, value: undefined };
}

/**
 * Scans all channels in a server and grabs categories that have a child text channel named "queue"
 * @param guild
 * @returns list of QueueChannels
 */
async function getExistingQueueChannels(
    guild: Guild
): Promise<Result<QueueChannel[], ServerError>> {
    const allChannels = await guild.channels.fetch();
    const queueChannels: QueueChannel[] = [];

    for (const categoryChannel of allChannels.values()) {
        if (!isCategoryChannel(categoryChannel)) {
            continue;
        }

        const queueTextChannel = categoryChannel.children.cache.find(isQueueTextChannel);
        if (!queueTextChannel) {
            continue;
        }

        queueChannels.push({
            textChannel: queueTextChannel,
            queueName: categoryChannel.name,
            parentCategoryId: categoryChannel.id
        });
    }

    const duplicatesExist = queueChannels
        .map(queue => queue.queueName)
        .some((item, index, arr) => arr.indexOf(item) !== index);

    if (duplicatesExist) {
        return Err(
            new ServerError(
                `Queue categories with the same exist. 
                Initialization will be aborted if this error occurs.`
            )
        );
    }

    return Ok(queueChannels);
}

export {
    initializationCheck,
    updateCommandHelpChannels,
    setHelpChannelVisibility,
<<<<<<< HEAD
    createOfficeVoiceBasedChannels,
    sendInviteIfNotInVBC
=======
    createOfficeVoiceChannels,
    sendVoiceChannelInvite,
    getExistingQueueChannels
>>>>>>> 66cd14d6
};<|MERGE_RESOLUTION|>--- conflicted
+++ resolved
@@ -284,11 +284,7 @@
  * @param helperVoiceBasedChannel which vc channel to invite the student to
  * @returns a tagged union of whether the invite is successfully sent
  */
-<<<<<<< HEAD
-async function sendInviteIfNotInVBC(
-=======
-async function sendVoiceChannelInvite(
->>>>>>> 66cd14d6
+async function sendVoiceChannelInviteIfNotInVBC(
     student: GuildMember,
     helperVoiceBasedChannel: VoiceBasedChannel
 ): Promise<Result<void, ServerError>> {
@@ -383,12 +379,7 @@
     initializationCheck,
     updateCommandHelpChannels,
     setHelpChannelVisibility,
-<<<<<<< HEAD
     createOfficeVoiceBasedChannels,
-    sendInviteIfNotInVBC
-=======
-    createOfficeVoiceChannels,
     sendVoiceChannelInvite,
-    getExistingQueueChannels
->>>>>>> 66cd14d6
+    getExistingQueueChannelsIfNotInVBC
 };