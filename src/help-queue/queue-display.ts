--- conflicted
+++ resolved
@@ -11,10 +11,7 @@
     User
 } from 'discord.js';
 import { QueueRenderError } from '../utils/error-types';
-<<<<<<< HEAD
-=======
 import { EmbedColor } from '../utils/embed-helper';
->>>>>>> 157cc025
 
 // The only responsibility is to interface with the ascii table
 class QueueDisplayV2 {
