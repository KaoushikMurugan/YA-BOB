/** @module HelpQueueV2 */

import { GuildMember, Role, TextChannel, User, Collection } from 'discord.js';
import { QueueChannel } from '../attending-server/base-attending-server';
import { CalendarQueueExtension } from '../extensions/session-calendar/calendar-queue-extension';
import { IQueueExtension } from '../extensions/extension-interface';
import { QueueBackup } from '../models/backups';
import { Helpee } from '../models/member-states';
import { EmbedColor, SimpleEmbed } from '../utils/embed-helper';
import { PeriodicUpdateError } from '../utils/error-types';
import { QueueDisplayV2 } from './queue-display';
import { GuildMemberId, Optional } from '../utils/type-aliases';
import environment from '../environment/environment-manager';
import { ExpectedQueueErrors } from './expected-queue-errors';

type QueueViewModel = {
    queueName: string;
    helperIDs: string[];
    studentDisplayNames: string[];
    isOpen: boolean;
    seriousModeEnabled: boolean;
};

/** @internal */
type QueueTimerType = 'QUEUE_PERIODIC_UPDATE' | 'QUEUE_AUTO_CLEAR';

/**
 * Represents the time until the queue is automatically cleared
 */
type AutoClearTimeout = { hours: number; minutes: number } | 'AUTO_CLEAR_DISABLED';

class HelpQueueV2 {
    /** Keeps track of all the setTimout / setIntervals we started */
    timers: Collection<QueueTimerType, NodeJS.Timer | NodeJS.Timeout> = new Collection();
<<<<<<< HEAD
    /** Set of active helpers' ids */
=======
    // why so serious?
    private _seriousModeEnabled = false;
    // set of active helpers' ids
>>>>>>> b4775765
    private _activeHelperIds: Set<string> = new Set();
    /** The actual queue of students */
    private _students: Helpee[] = [];
    /** The set of students to notify when queue opens, key is Guildmember.id */
    private notifGroup: Collection<GuildMemberId, GuildMember> = new Collection();
    /** When to automatically remove everyone */
    private _timeUntilAutoClear: AutoClearTimeout = 'AUTO_CLEAR_DISABLED';

    /**
     * @param user YABOB's user object for QueueDisplay
     * @param queueChannel the channel to manage
     * @param queueExtensions individual queue extensions to inject
     * @param backupData If defined, use this data to restore the students array
     */
    protected constructor(
        private queueChannel: QueueChannel,
        private queueExtensions: IQueueExtension[],
        private readonly display: QueueDisplayV2,
        user: User,
        backupData?: QueueBackup & {
            hoursUntilAutoClear: AutoClearTimeout;
            seriousModeEnabled: boolean;
        }
    ) {
        this.display = new QueueDisplayV2(user, queueChannel);
        if (backupData === undefined) {
            // if no backup then we are done initializing
            return;
        }
        this._timeUntilAutoClear = backupData.hoursUntilAutoClear;
        this._seriousModeEnabled = backupData.seriousModeEnabled;
        for (const studentBackup of backupData.studentsInQueue) {
            // forEach backup, if there's a corresponding channel member, push it into queue
            const correspondingMember = this.queueChannel.channelObj.members.get(
                studentBackup.memberId
            );
            if (correspondingMember !== undefined) {
                this._students.push({
                    waitStart: studentBackup.waitStart,
                    upNext: studentBackup.upNext,
                    member: correspondingMember,
                    queue: this
                });
            }
        }
    }

    /** number of students */
    get length(): number {
        return this._students.length;
    }
    /** is the queue open */
    get isOpen(): boolean {
        return this.activeHelperIds.size > 0;
    }
    /** name of corresponding queue */
    get queueName(): string {
        return this.queueChannel.queueName;
    }
    /** #queue text channel object */
    get channelObj(): Readonly<TextChannel> {
        return this.queueChannel.channelObj;
    }
    /** ChannelId of the parent category */
    get parentCategoryId(): string {
        return this.queueChannel.parentCategoryId;
    }
    /** First student; undefined if no one is here */
    get first(): Optional<Helpee> {
        return this._students[0];
    }
    /** All students */
    get students(): ReadonlyArray<Helpee> {
        return this._students;
    }
    /** set of helper IDs. Enforce readonly */
    get activeHelperIds(): ReadonlySet<string> {
        return this._activeHelperIds;
    }
    /** Time until auto clear happens */
    get timeUntilAutoClear(): AutoClearTimeout {
        return this._timeUntilAutoClear;
    }
    get seriousModeEnabled(): boolean {
        return this._seriousModeEnabled;
    }

    clearAllQueueTimers(): void {
        this.timers.forEach(clearInterval);
        this.timers.clear();
    }

    /**
     * Sets up auto clear parameters
     * - The timer won't start until autoClearQueue is called
     * @param hours clear queue after this many hours
     * @param enable whether to enable auto clear, overrides 'hours'
     */
    setAutoClear(hours: number, minutes: number, enable: boolean): void {
        const existingTimerId = this.timers.get('QUEUE_AUTO_CLEAR');
        if (!enable) {
            existingTimerId && clearInterval(existingTimerId);
            this.timers.delete('QUEUE_AUTO_CLEAR');
            this._timeUntilAutoClear = 'AUTO_CLEAR_DISABLED';
            return;
        }
        this._timeUntilAutoClear = {
            hours: hours,
            minutes: minutes
        };
    }

    /**
     * Asynchronously creates a clean queue
     * @param queueChannel the corresponding text channel and its name
     * @param user YABOB's client object. Used for queue rendering
     * @param everyoneRole used for locking the queue
     * @param backupData backup queue data directly passed to the constructor
     */
    static async create(
        queueChannel: QueueChannel,
        user: User,
        everyoneRole: Role,
        backupData?: QueueBackup & {
            hoursUntilAutoClear: AutoClearTimeout;
            seriousModeEnabled: boolean;
        }
    ): Promise<HelpQueueV2> {
        const queueExtensions = environment.disableExtensions
            ? []
            : await Promise.all([
                  CalendarQueueExtension.load(
                      1, // renderIndex
                      queueChannel
                  )
              ]);
        const display = new QueueDisplayV2(user, queueChannel);
        const queue = new HelpQueueV2(
            queueChannel,
            queueExtensions,
            display,
            user,
            backupData
        );
        // They need to happen first
        // because extensions need to rerender in cleanUpQueueChannel()
        await Promise.all(
            queueExtensions.map(extension => extension.onQueueCreate(queue))
        );
        await Promise.all(
            queueExtensions.map(extension => extension.onQueuePeriodicUpdate(queue, true))
        );
        await Promise.all([
            queueChannel.channelObj.permissionOverwrites.create(everyoneRole, {
                SendMessages: false,
                CreatePrivateThreads: false,
                CreatePublicThreads: false,
                AddReactions: false
            }),
            queue.triggerRender()
        ]);
        queue.timers.set(
            'QUEUE_PERIODIC_UPDATE',
            setInterval(
                async () =>
                    await Promise.all(
                        queueExtensions.map(extension =>
                            extension.onQueuePeriodicUpdate(queue, false)
                        )
                    ).catch((err: Error) =>
                        console.error(
                            new PeriodicUpdateError(
                                `${err.name}: ${err.message}`,
                                'Queue'
                            )
                        )
                    ), // Random 0~2min offset to avoid spamming the APIs
                1000 * 60 * 60 + Math.floor(Math.random() * 1000 * 60 * 2)
            )
        );
        return queue;
    }

    /**
     * Open a queue with a helper
     * @param helperMember member with Staff/Admin that used /start
     * @param notify whether to notify everyone in the notif group
     * @throws QueueError: do nothing if helperMemeber is already helping
     */
    async openQueue(helperMember: GuildMember, notify: boolean): Promise<void> {
        if (this._activeHelperIds.has(helperMember.id)) {
            throw ExpectedQueueErrors.alreadyOpen(this.queueName);
        }
        this._activeHelperIds.add(helperMember.id);
        await Promise.all<unknown>([
            ...this.notifGroup.map(
                notifMember =>
                    notify && // shorthand syntax, the RHS of && will be invoked if LHS is true
                    notifMember.send(SimpleEmbed(`Queue \`${this.queueName}\` is open!`))
            ),
            ...this.queueExtensions.map(extension => extension.onQueueOpen(this)),
            this.triggerRender()
        ]);
        if (notify) {
            // clear AFTER the message is successfully sent to avoid race conditions
            this.notifGroup.clear();
        }
    }

    /**
     * Close a queue with a helper
     * @param helperMember member with Staff/Admin that used /stop
     * @throws QueueError: do nothing if queue is closed
     */
    async closeQueue(helperMember: GuildMember): Promise<void> {
        // These will be caught and show 'You are not currently helping'
        if (!this.isOpen) {
            throw ExpectedQueueErrors.alreadyClosed(this.queueName);
        }
        if (!this._activeHelperIds.has(helperMember.id)) {
            throw ExpectedQueueErrors.notActiveHelper(this.queueName);
        }
        this._activeHelperIds.delete(helperMember.id);
        if (!this.isOpen) {
            this.startAutoClearTimer();
        }
        await Promise.all([
            ...this.queueExtensions.map(extension => extension.onQueueClose(this)),
            this.triggerRender()
        ]);
    }

    /**
     * Enqueue a student
     * @param studentMember the complete Helpee object
     * @throws QueueError
     */
    async enqueue(studentMember: GuildMember): Promise<void> {
        if (!this.isOpen) {
            throw ExpectedQueueErrors.notOpen(this.queueName);
        }
        if (this._students.find(s => s.member.id === studentMember.id) !== undefined) {
            throw ExpectedQueueErrors.alreadyInQueue(this.queueName);
        }
        if (this._activeHelperIds.has(studentMember.id)) {
            throw ExpectedQueueErrors.enqueueHelper(this.queueName);
        }
        const student: Helpee = {
            waitStart: new Date(),
            upNext: this._students.length === 0,
            member: studentMember,
            queue: this
        };
        this._students.push(student);
        // converted to use Array.map
        const helperIdArray = [...this._activeHelperIds];
        // unknown explicitly states that we don't need the return types
        // this is different from any. Any is skipping type checking
        await Promise.all<unknown>([
            ...helperIdArray.map(helperId =>
                this.queueChannel.channelObj.members
                    .get(helperId)
                    ?.send(
                        SimpleEmbed(
                            `Heads up! ${student.member.displayName} has joined '${this.queueName}'.`,
                            EmbedColor.Neutral,
                            `<@${student.member.user.id}>`
                        )
                    )
            ),
            ...this.queueExtensions.map(extension => extension.onEnqueue(this, student)),
            this.triggerRender()
        ]);
    }

    /**
     * Dequeue this particular queue with a helper
     * @param helperMember the member that triggered dequeue
     * @param targetStudentMember the student to look for if specified
     * @throws QueueError when
     * - Queue is not open
     * - No student is here
     * - helperMember is not one of the helpers
     * - targetStudentMember specified but not in queue
     */
    async dequeueWithHelper(
        helperMember: GuildMember,
        targetStudentMember?: GuildMember
    ): Promise<Readonly<Helpee>> {
        if (!this.isOpen) {
            throw ExpectedQueueErrors.dequeue.closed(this.queueName);
        }
        if (this._students.length === 0) {
            throw ExpectedQueueErrors.dequeue.empty(this.queueName);
        }
        if (!this._activeHelperIds.has(helperMember.id)) {
            throw ExpectedQueueErrors.dequeue.noPermission(this.queueName);
        }
        if (targetStudentMember !== undefined) {
            const studentIndex = this._students.findIndex(
                student => student.member.id === targetStudentMember.id
            );
            if (studentIndex === -1) {
                throw ExpectedQueueErrors.studentNotInQueue(
                    targetStudentMember.displayName,
                    this.queueName
                );
            }
            // already checked for idx === -1
            // eslint-disable-next-line @typescript-eslint/no-non-null-assertion
            const foundStudent = this._students[studentIndex]!;
            this._students.splice(studentIndex, 1);
            await Promise.all([
                ...this.queueExtensions.map(extension =>
                    extension.onDequeue(this, foundStudent)
                ),
                this.triggerRender()
            ]);
            return foundStudent;
        }
        // assertion is safe becasue we already checked for length
        // eslint-disable-next-line @typescript-eslint/no-non-null-assertion
        const firstStudent = this._students.shift()!;
        await Promise.all([
            ...this.queueExtensions.map(extension =>
                extension.onDequeue(this, firstStudent)
            ),
            this.triggerRender()
        ]);
        return firstStudent;
    }

    /**
     * Remove a student from the queue. Used for /leave
     * @param targetStudentMember the student to remove
     * @throws QueueError: the student is not in the queue
     */
    async removeStudent(targetStudentMember: GuildMember): Promise<Helpee> {
        const idx = this._students.findIndex(
            student => student.member.id === targetStudentMember.id
        );
        if (idx === -1) {
            throw ExpectedQueueErrors.studentNotInQueue(
                targetStudentMember.displayName,
                this.queueName
            );
        }
        // we checked for idx === -1, so it will not be null
        // eslint-disable-next-line @typescript-eslint/no-non-null-assertion
        const removedStudent = this._students[idx]!;
        this._students.splice(idx, 1);
        await Promise.all([
            ...this.queueExtensions.map(extension =>
                extension.onStudentRemove(this, removedStudent)
            ),
            this.triggerRender()
        ]);
        return removedStudent;
    }

    /**
     * Remove all students from the queue. Used for /clear_all
     */
    async removeAllStudents(): Promise<void> {
        await Promise.all(
            this.queueExtensions.map(extension =>
                extension.onRemoveAllStudents(this, this._students)
            )
        );
        if (this._students.length !== 0) {
            // avoid unnecessary render
            this._students = [];
            await this.triggerRender();
        }
    }

    /**
     * Adds a student to the notification group.
     * Used for JoinNotif button
     */
    async addToNotifGroup(targetStudent: GuildMember): Promise<void> {
        if (this.notifGroup.has(targetStudent.id)) {
            throw ExpectedQueueErrors.alreadyInNotifGroup(this.queueName);
        }
        this.notifGroup.set(targetStudent.id, targetStudent);
    }

    /**
     * Adds a student to the notification group.
     * - Used for RemoveNotif button
     */
    async removeFromNotifGroup(targetStudent: GuildMember): Promise<void> {
        if (!this.notifGroup.has(targetStudent.id)) {
            throw ExpectedQueueErrors.notInNotifGroup(this.queueName);
        }
        this.notifGroup.delete(targetStudent.id);
    }

    /**
     * Queue delete procedure, let the extension process first before getting deleted
     */
    async gracefulDelete(): Promise<void> {
        await Promise.all(
            this.queueExtensions.map(extension => extension.onQueueDelete(this))
        );
    }

    async updateSeriousMode(seriousModeEnabled: boolean): Promise<void> {
        this._seriousModeEnabled = seriousModeEnabled;
        await this.triggerRender();
    }

    /**
     * Re-renders the queue message.
     * Composes the queue view model, then sends it to QueueDisplay
     */
    async triggerRender(): Promise<void> {
        // build viewModel, then call display.render()
        const viewModel: QueueViewModel = {
            queueName: this.queueName,
            helperIDs: [...this._activeHelperIds].map(helperId => `<@${helperId}>`),
            studentDisplayNames: this._students.map(
                student => student.member.displayName
            ),
            isOpen: this.isOpen,
            seriousModeEnabled: this._seriousModeEnabled
        };
        await Promise.all([
            this.display.requestQueueRender(viewModel),
            ...this.queueExtensions.map(extension =>
                extension.onQueueRender(this, this.display)
            )
        ]);
    }

    async setSeriousMode(seriousMode: boolean): Promise<void> {
        this._seriousModeEnabled = seriousMode;
        await this.triggerRender();
    }

    /**
     * Starts the timer that will clear all the students after a certain number of hours
     */
    private startAutoClearTimer(): void {
        const existingTimer = this.timers.get('QUEUE_AUTO_CLEAR');
        existingTimer && clearTimeout(existingTimer);
        if (this._timeUntilAutoClear === 'AUTO_CLEAR_DISABLED') {
            return;
        }
        this.timers.set(
            'QUEUE_AUTO_CLEAR',
            setTimeout(async () => {
                // if the queue is open when the timer finishes, do nothing
                // if auto clear is disabled half way, do nothing
                if (!this.isOpen && this.timeUntilAutoClear !== 'AUTO_CLEAR_DISABLED') {
                    await this.removeAllStudents();
                }
            }, this._timeUntilAutoClear.hours * 1000 * 60 * 60 + this._timeUntilAutoClear.minutes * 1000 * 60)
        );
    }
}

export { HelpQueueV2, QueueViewModel, AutoClearTimeout };<|MERGE_RESOLUTION|>--- conflicted
+++ resolved
@@ -32,13 +32,9 @@
 class HelpQueueV2 {
     /** Keeps track of all the setTimout / setIntervals we started */
     timers: Collection<QueueTimerType, NodeJS.Timer | NodeJS.Timeout> = new Collection();
-<<<<<<< HEAD
-    /** Set of active helpers' ids */
-=======
     // why so serious?
     private _seriousModeEnabled = false;
     // set of active helpers' ids
->>>>>>> b4775765
     private _activeHelperIds: Set<string> = new Set();
     /** The actual queue of students */
     private _students: Helpee[] = [];
