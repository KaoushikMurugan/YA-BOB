{
    "name": "yet-another-better-oh-bot",
    "version": "4.1",
    "description": "Yet another better discord bot for managing office hours",
    "scripts": {
        "lint": "eslint src/",
        "build": "npx tsc",
        "test": "nyc mocha -r ts-node/register test/*.ts",
        "start": "node dist/src/app.js",
        "dev": "echo 'Compiling...' && npx tsc && echo 'Successfully Compiled.' && NODE_ENV=development node dist/src/app.js",
<<<<<<< HEAD
        "prod": "npx tsc && echo 'Successfully Compiled.' && NODE_ENV=production node dist/src/app.js",
        "dockerProd": "NODE_ENV=production node dist/src/app.js",
        "dockerDev": "NODE_ENV=development node dist/src/app.js"
=======
        "prod": "echo 'Compiling...' && npx tsc && echo 'Successfully Compiled.' && NODE_ENV=production node dist/src/app.js",
        "makeDoc": "npx typedoc ./src --entryPointStrategy expand --mergeModulesMergeMode module --excludeInternal --name \"Yet Another Better Office-hour Bot\" --includeVersion"
>>>>>>> d847004d
    },
    "devDependencies": {
        "@types/chai": "^4.2.21",
        "@types/chai-as-promised": "^7.1.4",
        "@types/google-spreadsheet": "^3.1.5",
        "@types/mocha": "^9.0.0",
        "@types/node-fetch": "^2.6.1",
        "@typescript-eslint/eslint-plugin": "^4.29.3",
        "@typescript-eslint/parser": "^4.29.3",
        "chai": "^4.3.4",
        "chai-as-promised": "^7.1.1",
        "eslint": "^7.32.0",
        "mocha": "^9.1.0",
        "nyc": "^15.1.0",
        "prettier": "2.7.1",
        "ts-mockito": "^2.6.1",
        "ts-node": "^10.2.1",
        "typedoc": "^0.23.17",
        "typescript": "^4.8.4"
    },
    "dependencies": {
        "@google-cloud/local-auth": "^2.1.0",
        "ascii-table": "^0.0.9",
        "ascii-table3": "^0.7.7",
        "axios": "^0.27.2",
        "discord-api": "^0.0.1",
        "discord-api-types": "^0.37.11",
        "discord.js": "^14.5.0",
        "dotenv": "^10.0.0",
        "firebase-admin": "^10.2.0",
        "google-spreadsheet": "^3.3.0",
        "googleapis": "^100.0.0",
        "lru-cache": "^7.14.0",
        "typedoc-plugin-merge-modules": "^4.0.1",
        "y18n": "^5.0.8"
    },
    "engines": {
        "node": "^16.17.0"
    }
}<|MERGE_RESOLUTION|>--- conflicted
+++ resolved
@@ -8,14 +8,10 @@
         "test": "nyc mocha -r ts-node/register test/*.ts",
         "start": "node dist/src/app.js",
         "dev": "echo 'Compiling...' && npx tsc && echo 'Successfully Compiled.' && NODE_ENV=development node dist/src/app.js",
-<<<<<<< HEAD
-        "prod": "npx tsc && echo 'Successfully Compiled.' && NODE_ENV=production node dist/src/app.js",
         "dockerProd": "NODE_ENV=production node dist/src/app.js",
-        "dockerDev": "NODE_ENV=development node dist/src/app.js"
-=======
+        "dockerDev": "NODE_ENV=development node dist/src/app.js",
         "prod": "echo 'Compiling...' && npx tsc && echo 'Successfully Compiled.' && NODE_ENV=production node dist/src/app.js",
         "makeDoc": "npx typedoc ./src --entryPointStrategy expand --mergeModulesMergeMode module --excludeInternal --name \"Yet Another Better Office-hour Bot\" --includeVersion"
->>>>>>> d847004d
     },
     "devDependencies": {
         "@types/chai": "^4.2.21",
